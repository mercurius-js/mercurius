--- conflicted
+++ resolved
@@ -64,11 +64,7 @@
   - `schema`
   - `errors`
 
-<<<<<<< HEAD
-Note that when the `schama` is modified, the query is not [jit'ed nor counted](./api/options.md#plugin-options).
-=======
-Note that if you modify the `document` object, the jit compilation will be disabled for the request.
->>>>>>> d35528ce
+Note that if you modify the `schema` or the `document` object, the [jit](./api/options.md#plugin-options) compilation will be disabled for the request.
 
 ```js
 fastify.graphql.addHook('preExecution', async (schema, document, context) => {
