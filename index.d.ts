<<<<<<< HEAD
import { DocumentNode, ExecutionResult, GraphQLSchema, Source, GraphQLResolveInfo, GraphQLIsTypeOfFn, GraphQLTypeResolver, GraphQLScalarType, ValidationRule, GraphQLError } from 'graphql';
import { FastifyError, FastifyReply, FastifyRequest, FastifyInstance, RawServerBase, RawRequestDefaultExpression, RawReplyDefaultExpression  } from "fastify";
=======
import {
  FastifyError,
  FastifyReply,
  FastifyRequest,
  FastifyInstance,
  RawServerBase,
  RawRequestDefaultExpression,
  RawReplyDefaultExpression,
  FastifyPlugin,
} from "fastify";
import {
  DocumentNode,
  ExecutionResult,
  GraphQLSchema,
  Source,
  GraphQLResolveInfo,
  GraphQLIsTypeOfFn,
  GraphQLTypeResolver,
  GraphQLScalarType,
  ValidationRule,
} from "graphql";
>>>>>>> 3971e333

declare interface FastifyGQLPlugin {
  /**
   * Replace existing schema
   * @param schema graphql schema
   */
  replaceSchema(schema: GraphQLSchema): void;
  /**
   * Extend existing schema
   * @param schema graphql schema
   */
  extendSchema(schema: string | Source | DocumentNode): void;
  /**
   * Define additional resolvers
   * @param resolvers object with resolver functions
   */
  defineResolvers(resolvers: IResolvers): void;
  /**
   * Define data loaders
   * @param loaders object with data loader functions
   */
  defineLoaders(loaders: {
    [key: string]: {
      [key: string]: (
        queries: Array<{
          obj: any;
          params: any;
        }>,
        context: {
          reply: FastifyReply;
        }
      ) => any;
    };
  }): void;
  /**
   * Managed GraphQL schema object for doing custom execution with. Will reflect changes made via `extendSchema`, `defineResolvers`, etc.
   */
  schema: GraphQLSchema;
}

interface QueryRequest {
  operationName?: string;
  query: string;
  variables?: object;
  extensions?: object;
}

export interface FastifyGQLOptions {
  /**
   * The GraphQL schema. String schema will be parsed
   */
  schema: GraphQLSchema | string;
  /**
   * Object with resolver functions
   */
  resolvers: IResolvers;
  /**
   * Object with data loader functions
   */
  loaders?: {
    [key: string]: {
      [key: string]: (
        queries: Array<{
          obj: any;
          params: any;
        }>,
        context: {
          reply: FastifyReply;
        }
      ) => any;
    };
  };
  /**
   * Serve GraphiQL on /graphiql if true or 'graphiql', or GraphQL IDE on /playground if 'playground' and if routes is true
   */
  graphiql?: boolean | string;
  ide?: boolean | string;
  /**
   * The minimum number of execution a query needs to be executed before being jit'ed.
   * @default true
   */
  jit?: number;
  /**
   * A graphql endpoint is exposed at /graphql when true
   * @default true
   */
  routes?: boolean;
  /**
   * An endpoint for graphql if routes is true
   * @default '/graphql'
   */
  path?: string;
  /**
   * Change the route prefix of the graphql endpoint if set
   */
  prefix?: string;
  /**
   * Add the empty Mutation definition if schema is not defined
   * @default false
   */
  defineMutation?: boolean;
  /**
   * Change the default error handler (Default: true).
   * If a custom error handler is defined, it should return the standardized response format according to [GraphQL spec](https://graphql.org/learn/serving-over-http/#response).
   * @default true
   */
  errorHandler?:
    | boolean
    | ((
        error: FastifyError,
        request: FastifyRequest,
        reply: FastifyReply
      ) => ExecutionResult);
  /**
   * The maximum depth allowed for a single query.
   */
  queryDepth?: number;
  context?: (request: FastifyRequest, reply: FastifyReply) => Promise<any>;
  /**
   * Optional additional validation rules.
   * Queries must satisfy these rules in addition to those defined by the GraphQL specification.
   */
  validationRules?: ValidationRules;
  /**
   * Enable subscription support when options are provided. [`emitter`](https://github.com/mcollina/mqemitter) property is required when subscriptions is an object. (Default false)
   */
  subscription?:
    | boolean
    | {
        emitter?: object;
        verifyClient?: (
          info: object,
          next: (result: boolean) => void
        ) => void;
      };
  /**
   * Enable federation metadata support so the service can be deployed behind an Apollo Gateway
   */
  federationMetadata?: boolean;
  /**
   * A list of GraphQL services to be combined into the gateway schema
   */
  gateway?: {
    services: Array<{
      name: string;
      url: string;
    }>;
  };
  /**
   * Persisted queries, overrides persistedQueryProvider.
   */
  persistedQueries?: object;
  /**
   * Only allow persisted queries. Required persistedQueries, overrides persistedQueryProvider.
   */
  onlyPersisted?: boolean;
  /**
   * Settings for enabling persisted queries.
   */
  persistedQueryProvider?: fastifyGQL.PeristedQueryProvider;

  /**
   * Enable support for batched queries (POST requests only).
   * Batched query support allows clients to send an array of queries and
   * receive an array of responses within a single request.
   */
  allowBatchedQueries?: boolean;
}

<<<<<<< HEAD
  export interface Options {
    /**
     * The GraphQL schema. String schema will be parsed
     */
    schema: GraphQLSchema | string,
    /**
     * Object with resolver functions
     */
    resolvers: IResolvers,
    /**
     * Object with data loader functions
     */
    loaders?: {
      [key: string]: {
        [key: string]: (
          queries: Array<{
            obj: any,
            params: any
          }>,
          context: {
            reply: FastifyReply
          }) => any
      }
    },
    /**
     * Serve GraphiQL on /graphiql if true or 'graphiql', or GraphQL IDE on /playground if 'playground' and if routes is true
     */
		graphiql?: boolean | string,
		ide?: boolean | string,
    /**
     * The minimum number of execution a query needs to be executed before being jit'ed.
     * @default true
     */
    jit?: number,
    /**
     * A graphql endpoint is exposed at /graphql when true
     * @default true
     */
    routes?: boolean,
    /**
     * An endpoint for graphql if routes is true
     * @default '/graphql'
     */
    path?: string,
    /**
     * Change the route prefix of the graphql endpoint if set
     */
    prefix?: string,
    /**
     * Add the empty Mutation definition if schema is not defined
     * @default false
     */
    defineMutation?: boolean,
    /**
     * Change the default error handler (Default: true).
     * If a custom error handler is defined, it should return the standardized response format according to [GraphQL spec](https://graphql.org/learn/serving-over-http/#response).
     * @default true
     */
    errorHandler?: boolean | ((
      error: FastifyError,
      request: FastifyRequest,
      reply: FastifyReply
    ) => ExecutionResult),
    /**
     * Change the default error formatter.
     */
    errorFormatter?: ((
      error: FastifyError | GraphQLError | Error
    ) => {
      statusCode?: number
      response?: {
        data?: object
        errors: any[]
      }
    }),
    /**
     * The maximum depth allowed for a single query.
     */
    queryDepth?: number,
    context?: (request: FastifyRequest, reply: FastifyReply) => Promise<any>,
    /**
     * Optional additional validation rules.
     * Queries must satisfy these rules in addition to those defined by the GraphQL specification.
     */
    validationRules?: ValidationRules,
=======

declare function fastifyGQL 
  (
    instance: FastifyInstance,
    opts: FastifyGQLOptions
  ): void;


declare namespace fastifyGQL {
  interface PeristedQueryProvider {
>>>>>>> 3971e333
    /**
     *  Return true if a given request matches the desired persisted query format.
     */
    isPersistedQuery: (r: QueryRequest) => boolean;
    /**
     *  Return the hash from a given request, or falsy if this request format is not supported.
     */
    getHash: (r: QueryRequest) => string;
    /**
     *  Return the query for a given hash.
     */
    getQueryFromHash: (hash: string) => Promise<string>;
    /**
     *  Return the hash for a given query string. Do not provide if you want to skip saving new queries.
     */
    getHashForQuery?: (query: string) => string;
    /**
     *  Save a query, given its hash.
     */
    saveQuery?: (hash: string, query: string) => Promise<void>;
    /**
     * An error message to return when getQueryFromHash returns a falsy result. Defaults to 'Bad Request'.
     */
    notFoundError?: string;
    /**
     * An error message to return when a query matches isPersistedQuery, but fasly from getHash. Defaults to 'Bad Request'.
     */
    notSupportedError?: string;
  }

 

  /**
   * Extended errors for adding additional information in error responses
   */
  class ErrorWithProps extends Error {
    constructor(message: string, extensions?: object);
    /**
     * Custom additional properties of this error
     */
    extensions?: object;
  }

  /**
   * Default options for persisted queries.
   */
  const persistedQueryDefaults: {
    prepared: (persistedQueries: object) => PeristedQueryProvider;
    preparedOnly: (persistedQueries: object) => PeristedQueryProvider;
    automatic: (maxSize?: number) => PeristedQueryProvider;
  };
}

export default fastifyGQL;

declare module "fastify" {
  interface FastifyInstance {
    /**
     * GraphQL plugin
     */
    graphql: FastifyGQLPlugin;
  }

  interface FastifyReply {
    /**
     * @param source GraphQL query string
     * @param context request context
     * @param variables request variables which will get passed to the executor
     * @param operationName specify which operation will be run
     */
    graphql(
      source: string,
      context?: any,
      variables?: { [key: string]: any },
      operationName?: string
    ): Promise<ExecutionResult>;
  }
}

interface IResolvers<TSource = any, TContext = any> {
  [key: string]:
    | (() => any)
    | IResolverObject<TSource, TContext>
    | IResolverOptions<TSource, TContext>
    | GraphQLScalarType
    | IEnumResolver;
}

type IResolverObject<TSource = any, TContext = any, TArgs = any> = {
  [key: string]:
    | IFieldResolver<TSource, TContext, TArgs>
    | IResolverOptions<TSource, TContext>
    | IResolverObject<TSource, TContext>;
};

interface IResolverOptions<TSource = any, TContext = any, TArgs = any> {
  fragment?: string;
  resolve?: IFieldResolver<TSource, TContext, TArgs>;
  subscribe?: IFieldResolver<TSource, TContext, TArgs>;
  __resolveType?: GraphQLTypeResolver<TSource, TContext>;
  __isTypeOf?: GraphQLIsTypeOfFn<TSource, TContext>;
}

type IEnumResolver = {
  [key: string]: string | number;
};

type IFieldResolver<TSource, TContext, TArgs = Record<string, any>> = (
  source: TSource,
  args: TArgs,
  context: TContext,
  info: GraphQLResolveInfo & {
    mergeInfo: MergeInfo;
  }
) => any;

type MergeInfo = {
  delegate: (
    type: "query" | "mutation" | "subscription",
    fieldName: string,
    args: {
      [key: string]: any;
    },
    context: {
      [key: string]: any;
    },
    info: GraphQLResolveInfo,
    transforms?: Array<Transform>
  ) => any;
  delegateToSchema<TContext>(options: IDelegateToSchemaOptions<TContext>): any;
  fragments: Array<{
    field: string;
    fragment: string;
  }>;
};

type Transform = {
  transformSchema?: (schema: GraphQLSchema) => GraphQLSchema;
  transformRequest?: (originalRequest: Request) => Request;
  transformResult?: (result: Result) => Result;
};

interface IDelegateToSchemaOptions<
  TContext = {
    [key: string]: any;
  }
> {
  schema: GraphQLSchema;
  operation: Operation;
  fieldName: string;
  args?: {
    [key: string]: any;
  };
  context: TContext;
  info: IGraphQLToolsResolveInfo;
  transforms?: Array<Transform>;
  skipValidation?: boolean;
}

type Operation = "query" | "mutation" | "subscription";

type Result = ExecutionResult & {
  extensions?: Record<string, any>;
};

interface IGraphQLToolsResolveInfo extends GraphQLResolveInfo {
  mergeInfo?: MergeInfo;
}

type Request = {
  document: DocumentNode;
  variables: Record<string, any>;
  extensions?: Record<string, any>;
};

type ValidationRules =
  | ValidationRule[]
  | ((params: {
      source: string;
      variables?: Record<string, any>;
      operationName?: string;
    }) => ValidationRule[]);<|MERGE_RESOLUTION|>--- conflicted
+++ resolved
@@ -1,7 +1,3 @@
-<<<<<<< HEAD
-import { DocumentNode, ExecutionResult, GraphQLSchema, Source, GraphQLResolveInfo, GraphQLIsTypeOfFn, GraphQLTypeResolver, GraphQLScalarType, ValidationRule, GraphQLError } from 'graphql';
-import { FastifyError, FastifyReply, FastifyRequest, FastifyInstance, RawServerBase, RawRequestDefaultExpression, RawReplyDefaultExpression  } from "fastify";
-=======
 import {
   FastifyError,
   FastifyReply,
@@ -16,6 +12,7 @@
   DocumentNode,
   ExecutionResult,
   GraphQLSchema,
+  GraphQLError,
   Source,
   GraphQLResolveInfo,
   GraphQLIsTypeOfFn,
@@ -23,7 +20,6 @@
   GraphQLScalarType,
   ValidationRule,
 } from "graphql";
->>>>>>> 3971e333
 
 declare interface FastifyGQLPlugin {
   /**
@@ -138,6 +134,18 @@
         reply: FastifyReply
       ) => ExecutionResult);
   /**
+   * Change the default error formatter.
+   */
+  errorFormatter?: ((
+    error: FastifyError | GraphQLError | Error
+  ) => {
+    statusCode?: number
+    response?: {
+      data?: object
+      errors: any[]
+    }
+  });
+  /**
    * The maximum depth allowed for a single query.
    */
   queryDepth?: number;
@@ -193,93 +201,6 @@
   allowBatchedQueries?: boolean;
 }
 
-<<<<<<< HEAD
-  export interface Options {
-    /**
-     * The GraphQL schema. String schema will be parsed
-     */
-    schema: GraphQLSchema | string,
-    /**
-     * Object with resolver functions
-     */
-    resolvers: IResolvers,
-    /**
-     * Object with data loader functions
-     */
-    loaders?: {
-      [key: string]: {
-        [key: string]: (
-          queries: Array<{
-            obj: any,
-            params: any
-          }>,
-          context: {
-            reply: FastifyReply
-          }) => any
-      }
-    },
-    /**
-     * Serve GraphiQL on /graphiql if true or 'graphiql', or GraphQL IDE on /playground if 'playground' and if routes is true
-     */
-		graphiql?: boolean | string,
-		ide?: boolean | string,
-    /**
-     * The minimum number of execution a query needs to be executed before being jit'ed.
-     * @default true
-     */
-    jit?: number,
-    /**
-     * A graphql endpoint is exposed at /graphql when true
-     * @default true
-     */
-    routes?: boolean,
-    /**
-     * An endpoint for graphql if routes is true
-     * @default '/graphql'
-     */
-    path?: string,
-    /**
-     * Change the route prefix of the graphql endpoint if set
-     */
-    prefix?: string,
-    /**
-     * Add the empty Mutation definition if schema is not defined
-     * @default false
-     */
-    defineMutation?: boolean,
-    /**
-     * Change the default error handler (Default: true).
-     * If a custom error handler is defined, it should return the standardized response format according to [GraphQL spec](https://graphql.org/learn/serving-over-http/#response).
-     * @default true
-     */
-    errorHandler?: boolean | ((
-      error: FastifyError,
-      request: FastifyRequest,
-      reply: FastifyReply
-    ) => ExecutionResult),
-    /**
-     * Change the default error formatter.
-     */
-    errorFormatter?: ((
-      error: FastifyError | GraphQLError | Error
-    ) => {
-      statusCode?: number
-      response?: {
-        data?: object
-        errors: any[]
-      }
-    }),
-    /**
-     * The maximum depth allowed for a single query.
-     */
-    queryDepth?: number,
-    context?: (request: FastifyRequest, reply: FastifyReply) => Promise<any>,
-    /**
-     * Optional additional validation rules.
-     * Queries must satisfy these rules in addition to those defined by the GraphQL specification.
-     */
-    validationRules?: ValidationRules,
-=======
 
 declare function fastifyGQL 
   (
@@ -290,7 +211,6 @@
 
 declare namespace fastifyGQL {
   interface PeristedQueryProvider {
->>>>>>> 3971e333
     /**
      *  Return true if a given request matches the desired persisted query format.
      */
@@ -321,7 +241,6 @@
     notSupportedError?: string;
   }
 
- 
 
   /**
    * Extended errors for adding additional information in error responses
