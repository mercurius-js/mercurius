--- conflicted
+++ resolved
@@ -208,7 +208,6 @@
      */
     extensions?: object
   }
-<<<<<<< HEAD
 
   /**
    * Default options for persisted queries.
@@ -218,8 +217,6 @@
     PreparedOnly: (persistedQueries: object) => PeristedQuerySettings
     Automatic: PeristedQuerySettings
    };
-=======
->>>>>>> 85eb85eb
 }
 
 declare module "fastify" {
