--- conflicted
+++ resolved
@@ -1,13 +1,5 @@
-<<<<<<< HEAD
 import { FastifyError, FastifyReply, FastifyRequest, FastifyInstance, RawServerBase, RawRequestDefaultExpression, RawReplyDefaultExpression, } from "fastify";
-import { DocumentNode, ExecutionResult, GraphQLSchema, Source } from 'graphql';
-import { IResolvers } from "graphql-tools";
-=======
-import fastify, { FastifyError, FastifyReply, FastifyRequest, RegisterOptions } from "fastify";
 import { DocumentNode, ExecutionResult, GraphQLSchema, Source, GraphQLResolveInfo, GraphQLIsTypeOfFn, GraphQLTypeResolver, GraphQLScalarType } from 'graphql';
-import { IncomingMessage, Server, ServerResponse } from "http";
-import { Http2Server, Http2ServerRequest, Http2ServerResponse } from 'http2';
->>>>>>> fe9f979e
 
 declare namespace fastifyGQL {
 
@@ -251,4 +243,10 @@
 
 interface IGraphQLToolsResolveInfo extends GraphQLResolveInfo {
   mergeInfo?: MergeInfo;
-}+}
+
+type Request = {
+  document: DocumentNode;
+  variables: Record<string, any>;
+  extensions?: Record<string, any>;
+};