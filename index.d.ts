<<<<<<< HEAD
import { FastifyError, FastifyReply, FastifyRequest, FastifyInstance, RawServerBase, RawRequestDefaultExpression, RawReplyDefaultExpression, } from "fastify";
import { DocumentNode, ExecutionResult, GraphQLSchema, Source, GraphQLResolveInfo, GraphQLIsTypeOfFn, GraphQLTypeResolver, GraphQLScalarType } from 'graphql';
=======
import fastify, { FastifyError, FastifyReply, FastifyRequest, RegisterOptions } from "fastify";
import { DocumentNode, ExecutionResult, GraphQLSchema, Source, GraphQLResolveInfo, GraphQLIsTypeOfFn, GraphQLTypeResolver, GraphQLScalarType, ValidationRule } from 'graphql';
import { IncomingMessage, Server, ServerResponse } from "http";
import { Http2Server, Http2ServerRequest, Http2ServerResponse } from 'http2';
>>>>>>> eb4b1f72

declare namespace fastifyGQL {

  export interface Plugin {
    /**
     * Replace existing schema
     * @param schema graphql schema
     */
    replaceSchema(schema: GraphQLSchema): void;
    /**
     * Extend existing schema
     * @param schema graphql schema
     */
    extendSchema(schema: string | Source | DocumentNode): void;
    /**
     * Define additional resolvers
     * @param resolvers object with resolver functions
     */
    defineResolvers(resolvers: IResolvers): void;
    /**
     * Define data loaders
     * @param loaders object with data loader functions
     */
    defineLoaders(loaders: {
      [key: string]: {
        [key: string]: (
          queries: Array<{
            obj: any,
            params: any
          }>,
          context: {
            reply: FastifyReply
          }) => any
      }
    }): void;
    /**
     * Managed GraphQL schema object for doing custom execution with. Will reflect changes made via `extendSchema`, `defineResolvers`, etc.
     */
    schema: GraphQLSchema;
  }

  export interface Options {
    /**
     * The GraphQL schema. String schema will be parsed
     */
    schema: GraphQLSchema | string,
    /**
     * Object with resolver functions
     */
    resolvers: IResolvers,
    /**
     * Object with data loader functions
     */
    loaders?: {
      [key: string]: {
        [key: string]: (
          queries: Array<{
            obj: any,
            params: any
          }>,
          context: {
            reply: FastifyReply
          }) => any
      }
    },
    /**
     * Serve GraphiQL on /graphiql if true or 'graphiql', or GraphQL IDE on /playground if 'playground' and if routes is true
     */
		graphiql?: boolean | string,
		ide?: boolean | string,
    /**
     * The minimum number of execution a query needs to be executed before being jit'ed.
     * @default true
     */
    jit?: number,
    /**
     * A graphql endpoint is exposed at /graphql when true
     * @default true
     */
    routes?: boolean,
    /**
     * An endpoint for graphql if routes is true
     * @default '/graphql'
     */
    path?: string,
    /**
     * Change the route prefix of the graphql endpoint if set
     */
    prefix?: string,
    /**
     * Add the empty Mutation definition if schema is not defined
     * @default false
     */
    defineMutation?: boolean,
    /**
     * Change the default error handler (Default: true).
     * If a custom error handler is defined, it should return the standardized response format according to [GraphQL spec](https://graphql.org/learn/serving-over-http/#response).
     * @default true
     */
    errorHandler?: boolean | ((
      error: FastifyError,
      request: FastifyRequest,
      reply: FastifyReply
    ) => ExecutionResult),
    /**
     * The maximum depth allowed for a single query.
     */
    queryDepth?: number,
<<<<<<< HEAD
    context?: (request: FastifyRequest, reply: FastifyReply) => Promise<any>,
=======
    /**
     * Optional additional validation rules.
     * Queries must satisfy these rules in addition to those defined by the GraphQL specification.
     */
    validationRules?: ValidationRules,
    context?: (request: FastifyRequest<HttpRequest>, reply: FastifyReply<HttpResponse>) => Promise<any>,
>>>>>>> eb4b1f72
    /**
     * Enable subscription support when options are provided. [`emitter`](https://github.com/mcollina/mqemitter) property is required when subscriptions is an object. (Default false)
     */
    subscription?: boolean | {
      emitter?: object,
      verifyClient?: (
        info: object,
        next: (result: boolean) => void
      ) => void
    },
    /**
     * Enable federation metadata support so the service can be deployed behind an Apollo Gateway
     */
    federationMetadata?: boolean
    /**
     * A list of GraphQL services to be combined into the gateway schema
     */
    gateway?: {
      services: Array<{
        name: string
        url: string
      }>
    }
    /**
     * Enable support for batched queries (POST requests only).
     * Batched query support allows clients to send an array of queries and
     * receive an array of responses within a single request.
     */
    allowBatchedQueries?: boolean
  }

  /**
   * Extended errors for adding additional information in error responses
   */
  export class ErrorWithProps extends Error {
    constructor (message: string, extensions?: object)
    /**
     * Custom additional properties of this error
     */
    extensions?: object
  }
}

declare module "fastify" {
  interface FastifyInstance {
    /**
     * GraphQL plugin
     */
    graphql: fastifyGQL.Plugin;
  }

  interface FastifyReplyInterface {
    /**
     * @param source GraphQL query string
     * @param context request context
     * @param variables request variables which will get passed to the executor
     * @param operationName specify which operation will be run
     */
    graphql(
      source: string,
      context?: any,
      variables?: { [key: string]: any },
      operationName?: string
    ): Promise<ExecutionResult>;
  }
}

declare function fastifyGQL(
  instance: FastifyInstance<RawServerBase, RawRequestDefaultExpression<RawServerBase>, RawReplyDefaultExpression<RawServerBase>>,
  opts: fastifyGQL.Options): void


export = fastifyGQL;

interface IResolvers<TSource = any, TContext = any> {
  [key: string]: (() => any) | IResolverObject<TSource, TContext> | IResolverOptions<TSource, TContext> | GraphQLScalarType | IEnumResolver;
}

type IResolverObject<TSource = any, TContext = any, TArgs = any> = {
  [key: string]: IFieldResolver<TSource, TContext, TArgs> | IResolverOptions<TSource, TContext> | IResolverObject<TSource, TContext>;
};

interface IResolverOptions<TSource = any, TContext = any, TArgs = any> {
  fragment?: string;
  resolve?: IFieldResolver<TSource, TContext, TArgs>;
  subscribe?: IFieldResolver<TSource, TContext, TArgs>;
  __resolveType?: GraphQLTypeResolver<TSource, TContext>;
  __isTypeOf?: GraphQLIsTypeOfFn<TSource, TContext>;
}

type IEnumResolver = {
  [key: string]: string | number;
};

type IFieldResolver<TSource, TContext, TArgs = Record<string, any>> = (source: TSource, args: TArgs, context: TContext, info: GraphQLResolveInfo & {
  mergeInfo: MergeInfo;
}) => any;

type MergeInfo = {
  delegate: (type: 'query' | 'mutation' | 'subscription', fieldName: string, args: {
      [key: string]: any;
  }, context: {
      [key: string]: any;
  }, info: GraphQLResolveInfo, transforms?: Array<Transform>) => any;
  delegateToSchema<TContext>(options: IDelegateToSchemaOptions<TContext>): any;
  fragments: Array<{
      field: string;
      fragment: string;
  }>;
};

type Transform = {
  transformSchema?: (schema: GraphQLSchema) => GraphQLSchema;
  transformRequest?: (originalRequest: Request) => Request;
  transformResult?: (result: Result) => Result;
};

interface IDelegateToSchemaOptions<TContext = {
  [key: string]: any;
}> {
  schema: GraphQLSchema;
  operation: Operation;
  fieldName: string;
  args?: {
      [key: string]: any;
  };
  context: TContext;
  info: IGraphQLToolsResolveInfo;
  transforms?: Array<Transform>;
  skipValidation?: boolean;
}

type Operation = 'query' | 'mutation' | 'subscription';

type Result = ExecutionResult & {
  extensions?: Record<string, any>;
};

interface IGraphQLToolsResolveInfo extends GraphQLResolveInfo {
  mergeInfo?: MergeInfo;
}

type Request = {
  document: DocumentNode;
  variables: Record<string, any>;
  extensions?: Record<string, any>;
<<<<<<< HEAD
};
=======
};

type ValidationRules = ValidationRule[] | ((params: { source: string, variables?: Record<string, any>, operationName?: string }) => ValidationRule[])
>>>>>>> eb4b1f72
<|MERGE_RESOLUTION|>--- conflicted
+++ resolved
@@ -1,12 +1,5 @@
-<<<<<<< HEAD
-import { FastifyError, FastifyReply, FastifyRequest, FastifyInstance, RawServerBase, RawRequestDefaultExpression, RawReplyDefaultExpression, } from "fastify";
-import { DocumentNode, ExecutionResult, GraphQLSchema, Source, GraphQLResolveInfo, GraphQLIsTypeOfFn, GraphQLTypeResolver, GraphQLScalarType } from 'graphql';
-=======
-import fastify, { FastifyError, FastifyReply, FastifyRequest, RegisterOptions } from "fastify";
-import { DocumentNode, ExecutionResult, GraphQLSchema, Source, GraphQLResolveInfo, GraphQLIsTypeOfFn, GraphQLTypeResolver, GraphQLScalarType, ValidationRule } from 'graphql';
-import { IncomingMessage, Server, ServerResponse } from "http";
-import { Http2Server, Http2ServerRequest, Http2ServerResponse } from 'http2';
->>>>>>> eb4b1f72
+import { FastifyError, FastifyReply, FastifyRequest, FastifyInstance, RawServerBase, RawRequestDefaultExpression, RawReplyDefaultExpression, RegisterOptions  } from "fastify";
+import { DocumentNode, ExecutionResult, GraphQLSchema, Source, GraphQLResolveInfo, GraphQLIsTypeOfFn, GraphQLTypeResolver, GraphQLScalarType, ValidationRule  } from 'graphql';
 
 declare namespace fastifyGQL {
 
@@ -115,16 +108,12 @@
      * The maximum depth allowed for a single query.
      */
     queryDepth?: number,
-<<<<<<< HEAD
     context?: (request: FastifyRequest, reply: FastifyReply) => Promise<any>,
-=======
     /**
      * Optional additional validation rules.
      * Queries must satisfy these rules in addition to those defined by the GraphQL specification.
      */
     validationRules?: ValidationRules,
-    context?: (request: FastifyRequest<HttpRequest>, reply: FastifyReply<HttpResponse>) => Promise<any>,
->>>>>>> eb4b1f72
     /**
      * Enable subscription support when options are provided. [`emitter`](https://github.com/mcollina/mqemitter) property is required when subscriptions is an object. (Default false)
      */
@@ -176,7 +165,7 @@
     graphql: fastifyGQL.Plugin;
   }
 
-  interface FastifyReplyInterface {
+  interface FastifyReply {
     /**
      * @param source GraphQL query string
      * @param context request context
@@ -271,10 +260,6 @@
   document: DocumentNode;
   variables: Record<string, any>;
   extensions?: Record<string, any>;
-<<<<<<< HEAD
-};
-=======
-};
-
-type ValidationRules = ValidationRule[] | ((params: { source: string, variables?: Record<string, any>, operationName?: string }) => ValidationRule[])
->>>>>>> eb4b1f72
+};
+
+type ValidationRules = ValidationRule[] | ((params: { source: string, variables?: Record<string, any>, operationName?: string }) => ValidationRule[])