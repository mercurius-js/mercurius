--- conflicted
+++ resolved
@@ -166,6 +166,7 @@
       name: string;
       url: string;
     }>;
+    pollingInterval: number
   };
   /**
    * Persisted queries, overrides persistedQueryProvider.
@@ -221,17 +222,7 @@
     /**
      * An error message to return when getQueryFromHash returns a falsy result. Defaults to 'Bad Request'.
      */
-<<<<<<< HEAD
-    gateway?: {
-      services: Array<{
-        name: string
-        url: string
-      }>
-      pollingInterval: number
-    }
-=======
     notFoundError?: string;
->>>>>>> 3971e333
     /**
      * An error message to return when a query matches isPersistedQuery, but fasly from getHash. Defaults to 'Bad Request'.
      */
