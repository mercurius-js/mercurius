--- conflicted
+++ resolved
@@ -141,8 +141,7 @@
   return importer.urls([
     'https://unpkg.com/react@18.2.0/umd/react.production.min.js',
     'https://unpkg.com/react-dom@18.2.0/umd/react-dom.production.min.js',
-<<<<<<< HEAD
-    'https://unpkg.com/graphiql@2.0.2/graphiql.min.js'
+    'https://unpkg.com/graphiql@2.0.9/graphiql.min.js'
   ]).then(function () {
     const pluginUrls = window.GRAPHIQL_PLUGIN_LIST
       .map(plugin => window[`GRAPIHQL_PLUGIN_${plugin.toUpperCase()}`].umdUrl)
@@ -152,10 +151,6 @@
       return importer.urls(pluginUrls)
     }
   })
-=======
-    'https://unpkg.com/graphiql@2.0.9/graphiql.min.js'
-  ])
->>>>>>> 783b0579
 }
 
 if ('serviceWorker' in navigator) {
