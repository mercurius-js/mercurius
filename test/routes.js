'use strict'

const { test } = require('tap')
const Fastify = require('fastify')
const split = require('split2')
const querystring = require('querystring')
const WebSocket = require('ws')
const { GraphQLError } = require('graphql')
const semver = require('semver')
const GQL = require('..')

test('POST route', async (t) => {
  const app = Fastify()
  const schema = `
    type Query {
      add(x: Int, y: Int): Int
    }
  `

  const resolvers = {
    add: async ({ x, y }) => x + y
  }

  app.register(GQL, {
    schema,
    resolvers
  })

  const query = '{ add(x: 2, y: 2) }'

  const res = await app.inject({
    method: 'POST',
    url: '/graphql',
    body: {
      query
    }
  })

  t.equal(res.statusCode, 200)
  t.same(JSON.parse(res.body), {
    data: {
      add: 4
    }
  })
})

test('POST route, no query error', async (t) => {
  const app = Fastify()
  const schema = `
    type Query {
      add(x: Int, y: Int): Int
    }
  `

  const resolvers = {
    add: async ({ x, y }) => x + y
  }

  app.register(GQL, {
    schema,
    resolvers
  })

  const res = await app.inject({
    method: 'POST',
    url: '/graphql',
    body: {}
  })

  t.equal(res.statusCode, 400)
  t.same(JSON.parse(res.body), {
    errors: [{ message: 'Unknown query' }],
    data: null
  })
})

test('POST route application/graphql', async (t) => {
  const app = Fastify()
  const schema = `
    type Query {
      add(x: Int, y: Int): Int
    }
  `

  const resolvers = {
    add: async ({ x, y }) => x + y
  }

  app.register(GQL, {
    schema,
    resolvers
  })

  const query = '{ add(x: 2, y: 2) }'

  const res = await app.inject({
    method: 'POST',
    headers: { 'content-type': 'application/graphql' },
    url: '/graphql',
    body: query
  })

  t.equal(res.statusCode, 200)
  t.same(JSON.parse(res.body), {
    data: {
      add: 4
    }
  })
})

test('custom route', async (t) => {
  const app = Fastify()
  const schema = `
    type Query {
      add(x: Int, y: Int): Int
    }
  `

  const resolvers = {
    add: async ({ x, y }) => x + y
  }

  app.register(GQL, {
    schema,
    resolvers,
    path: '/custom'
  })

  const query = '{ add(x: 2, y: 2) }'

  const res = await app.inject({
    method: 'POST',
    url: '/custom',
    body: {
      query
    }
  })

  t.equal(res.statusCode, 200)
  t.same(JSON.parse(res.body), {
    data: {
      add: 4
    }
  })
})

test('GET route', async (t) => {
  const app = Fastify()
  const schema = `
    type Query {
      add(x: Int, y: Int): Int
    }
  `

  const resolvers = {
    add: async ({ x, y }) => x + y
  }

  app.register(GQL, {
    schema,
    resolvers
  })

  const res = await app.inject({
    method: 'GET',
    url: '/graphql?query={add(x:2,y:2)}'
  })

  t.same(JSON.parse(res.body), {
    data: {
      add: 4
    }
  })
})

test('GET route, no query error', async (t) => {
  const app = Fastify()
  const schema = `
    type Query {
      add(x: Int, y: Int): Int
    }
  `

  const resolvers = {
    add: async ({ x, y }) => x + y
  }

  app.register(GQL, {
    schema,
    resolvers
  })

  const res = await app.inject({
    method: 'GET',
    url: '/graphql'
  })

  t.equal(res.statusCode, 400)
  t.same(JSON.parse(res.body), {
    errors: [{ message: 'Unknown query' }],
    data: null
  })
})

test('GET route with variables', async (t) => {
  const app = Fastify()
  const schema = `
    type Query {
      add(x: Int, y: Int): Int
    }
  `

  const resolvers = {
    add: async ({ x, y }) => x + y
  }

  app.register(GQL, {
    schema,
    resolvers
  })

  const query = 'query ($x: Int!, $y: Int!) { add(x: $x, y: $y) }'
  const res = await app.inject({
    method: 'GET',
    url: `/graphql?query=${query}&variables=${JSON.stringify({ x: 2, y: 2 })}`
  })

  t.same(JSON.parse(res.body), {
    data: {
      add: 4
    }
  })
})

test('GET route with bad JSON variables', async (t) => {
  const app = Fastify()
  const schema = `
    type Query {
      add(x: Int, y: Int): Int
    }
  `

  const resolvers = {
    add: async ({ x, y }) => x + y
  }

  app.register(GQL, {
    schema,
    resolvers
  })

  const query = 'query ($x: Int!, $y: Int!) { add(x: $x, y: $y) }'

  const res = await app.inject({
    method: 'GET',
    url: `/graphql?query=${query}&variables=notajson`
  })

  t.equal(res.statusCode, 400)
})

test('GET route with missing variables', async (t) => {
  const app = Fastify()
  const schema = `
    type Query {
      add(x: Int, y: Int): Int
    }
  `

  const resolvers = {
    add: async ({ x, y }) => x + y
  }

  app.register(GQL, {
    schema,
    resolvers
  })

  const query = 'query ($x: Int!, $y: Int!) { add(x: $x, y: $y) }'

  const res = await app.inject({
    method: 'GET',
    url: `/graphql?query=${query}&variables=${JSON.stringify({ x: 5 })}`
  })

  t.equal(res.statusCode, 400)
})

test('GET route with mistyped variables', async (t) => {
  const app = Fastify()
  const schema = `
    type Query {
      add(x: Int, y: Int): Int
    }
  `

  const resolvers = {
    add: async ({ x, y }) => x + y
  }

  app.register(GQL, {
    schema,
    resolvers
  })

  const query = 'query ($x: Int!, $y: Int!) { add(x: $x, y: $y) }'

  const res = await app.inject({
    method: 'GET',
    url: `/graphql?query=${query}&variables=${JSON.stringify({ x: 5, y: 'wrong data' })}`
  })

  t.equal(res.statusCode, 400)
})

test('GET route with extensions', async (t) => {
  const app = Fastify()
  const schema = `
    type Query {
      add(x: Int, y: Int): Int
    }
  `

  const resolvers = {
    add: async ({ x, y }) => x + y
  }

  const persistedQueryProvider = GQL.persistedQueryDefaults.automatic()

  app.register(GQL, {
    schema,
    resolvers,
    persistedQueryProvider
  })

  const query = 'query ($x: Int!, $y: Int!) { add(x: $x, y: $y) }'
  const sha256Hash = persistedQueryProvider.getHashForQuery(query)
  persistedQueryProvider.saveQuery(sha256Hash, query)

  const res = await app.inject({
    method: 'GET',
    url: `/graphql?extensions=${JSON.stringify({
      persistedQuery: {
        version: 1,
        sha256Hash
      }
    })}&variables=${JSON.stringify({ x: 2, y: 2 })}`
  })

  t.same(JSON.parse(res.body), {
    data: {
      add: 4
    }
  })
})

test('GET route with bad JSON extensions', async (t) => {
  t.plan(2)
  const lines = split(JSON.parse)
  const app = Fastify({
    logger: {
      stream: lines
    }
  })
  const schema = `
    type Query {
      add(x: Int, y: Int): Int
    }
  `

  const resolvers = {
    add: async ({ x, y }) => x + y
  }

  const persistedQueryProvider = GQL.persistedQueryDefaults.automatic()

  app.register(GQL, {
    schema,
    resolvers,
    persistedQueryProvider
  })

  const res = await app.inject({
    method: 'GET',
    url: '/graphql?extensions=notajson'
  })

  t.equal(res.statusCode, 400)
<<<<<<< HEAD
  t.strictSame(JSON.parse(res.body), {
    data: null,
    errors: [{ message: "Unexpected token 'o', \"notajson\" is not valid JSON" }]
  })
=======
  if (semver.gte(process.version, '20.0.0')) {
    t.same(res.json(),
      { data: null, errors: [{ message: 'Unexpected token \'o\', "notajson" is not valid JSON' }] }
    )
  } else {
    t.same(res.json(),
      { data: null, errors: [{ message: 'Unexpected token o in JSON at position 1' }] }
    )
  }
>>>>>>> 88f3048d
})

test('POST route variables', async (t) => {
  const app = Fastify()
  const schema = `
    type Query {
      add(x: Int, y: Int): Int
    }
  `

  const resolvers = {
    add: async ({ x, y }) => x + y
  }

  app.register(GQL, {
    schema,
    resolvers
  })

  const query = 'query ($x: Int!, $y: Int!) { add(x: $x, y: $y) }'

  const res = await app.inject({
    method: 'POST',
    url: '/graphql',
    body: {
      query,
      variables: {
        x: 2,
        y: 2
      }
    }
  })

  t.same(JSON.parse(res.body), {
    data: {
      add: 4
    }
  })
})

test('POST route operationName', async (t) => {
  const app = Fastify()
  const schema = `
    type Query {
      add(x: Int, y: Int): Int
    }
  `

  const resolvers = {
    add: async ({ x, y }) => x + y
  }

  app.register(GQL, {
    schema,
    resolvers
  })

  const query = `
    query MyQuery ($x: Int!, $y: Int!) {
      add(x: $x, y: $y)
    }

    query Double ($x: Int!) {
      add(x: $x, y: $x)
    }
  `

  const res = await app.inject({
    method: 'POST',
    url: '/graphql',
    body: {
      query,
      variables: {
        x: 2,
        y: 1
      },
      operationName: 'Double'
    }
  })

  t.same(JSON.parse(res.body), {
    data: {
      add: 4
    }
  })
})

test('GET route variables', async (t) => {
  const app = Fastify()
  const schema = `
    type Query {
      add(x: Int, y: Int): Int
    }
  `

  const resolvers = {
    add: async ({ x, y }) => x + y
  }

  app.register(GQL, {
    schema,
    resolvers
  })

  const query = querystring.stringify({
    query: 'query ($x: Int!, $y: Int!) { add(x: $x, y: $y) }',
    variables: JSON.stringify({
      x: 2,
      y: 2
    })
  })

  const res = await app.inject({
    method: 'GET',
    url: '/graphql?' + query
  })

  t.same(JSON.parse(res.body), {
    data: {
      add: 4
    }
  })
})

test('disable routes', async (t) => {
  const app = Fastify()
  const schema = `
    type Query {
      add(x: Int, y: Int): Int
    }
  `

  const resolvers = {
    add: async ({ x, y }) => x + y
  }

  app.register(GQL, {
    schema,
    resolvers,
    routes: false
  })

  const res = await app.inject({
    method: 'GET',
    url: '/graphql?query={add(x:2,y:2)}'
  })

  t.same(res.statusCode, 404)
})

test('GET return 200 on resolver error', async (t) => {
  const app = Fastify()
  const schema = `
    type Query {
      add(x: Int, y: Int): Int
    }
  `

  const resolvers = {
    add: async ({ x, y }) => { throw new Error('this is a dummy error') }
  }

  app.register(GQL, {
    schema,
    resolvers
  })

  const res = await app.inject({
    method: 'GET',
    url: '/graphql?query={add(x:2,y:2)}'
  })

  t.equal(res.statusCode, 200)
  t.matchSnapshot(JSON.stringify(JSON.parse(res.body), null, 2))
})

test('POST return 200 on resolver error', async (t) => {
  const app = Fastify()
  const schema = `
    type Query {
      add(x: Int, y: Int): Int
    }
  `

  const resolvers = {
    add: async ({ x, y }) => { throw new Error('this is a dummy error') }
  }

  app.register(GQL, {
    schema,
    resolvers
  })

  const query = '{add(x:2,y:2)}'
  const res = await app.inject({
    method: 'POST',
    url: '/graphql',
    body: {
      query
    }
  })

  t.equal(res.statusCode, 200)
  t.matchSnapshot(JSON.stringify(JSON.parse(res.body), null, 2))
})

test('POST return 400 on error', async (t) => {
  const app = Fastify()
  const schema = `
    type Query {
      add(x: Int, y: Int): Int
    }
  `

  const resolvers = {
    add: async ({ x, y }) => x + y
  }

  app.register(GQL, {
    schema,
    resolvers
  })

  const query = '{ add(x: 2, y: 2)'

  const res = await app.inject({
    method: 'POST',
    url: '/graphql',
    body: {
      query
    }
  })

  t.equal(res.statusCode, 400) // Bad Request
  t.matchSnapshot(JSON.stringify(JSON.parse(res.body), null, 2))
})

test('POST return 400 error handler provide custom context to custom async error formatter', async (t) => {
  t.plan(2)

  const app = Fastify()
  const schema = `
    type Query {
      add(x: Int, y: Int): Int
    }
  `

  const resolvers = {
    add: async ({ x, y }) => x + y
  }

  app.register(GQL, {
    schema,
    resolvers,
    errorHandler: true,
    context: async () => {
      return { topic: 'POINT_ADDED' }
    },
    errorFormatter: (_execution, context) => {
      t.has(context, { topic: 'POINT_ADDED' })
      return {
        statusCode: 400,
        response: {
          data: { add: null },
          errors: [{ message: 'Internal Server Error' }]
        }
      }
    }
  })

  // Invalid query
  const res = await app.inject({
    method: 'POST',
    url: '/graphql',
    body: { query: '{ add(x: 2, y: 2)' }
  })

  t.equal(res.statusCode, 400)
})

test('mutation with POST', async (t) => {
  const app = Fastify()
  const schema = `
    type Mutation {
      setMessage(message: String): String
    }

    type Query {
      getMessage: String
    }
  `

  let msg = 'hello'
  const resolvers = {
    setMessage: async ({ message }) => {
      msg = message
      return message
    },
    async getMessage () { return msg }
  }

  app.register(GQL, {
    schema,
    resolvers
  })

  const query = 'mutation { setMessage(message: "hello world") }'

  const res = await app.inject({
    method: 'POST',
    url: '/graphql',
    body: {
      query
    }
  })

  t.same(JSON.parse(res.body), {
    data: {
      setMessage: 'hello world'
    }
  })
  t.equal(msg, 'hello world')
})

test('mutation with POST application/graphql', async (t) => {
  const app = Fastify()
  const schema = `
    type Mutation {
      setMessage(message: String): String
    }

    type Query {
      getMessage: String
    }
  `

  let msg = 'hello'
  const resolvers = {
    setMessage: async ({ message }) => {
      msg = message
      return message
    },
    async getMessage () { return msg }
  }

  app.register(GQL, {
    schema,
    resolvers
  })

  const query = 'mutation { setMessage(message: "hello world") }'

  const res = await app.inject({
    method: 'POST',
    headers: { 'content-type': 'application/graphql' },
    url: '/graphql',
    body: query
  })

  t.same(JSON.parse(res.body), {
    data: {
      setMessage: 'hello world'
    }
  })
  t.equal(msg, 'hello world')
})

test('HTTP mutation with GET errors', async (t) => {
  const app = Fastify()
  const schema = `
    type Mutation {
      setMessage(message: String): String
    }
    type Query {
      getMessage: String
    }
  `

  const resolvers = {
    setMessage: async ({ message }) => t.fail('should never get called')
  }

  app.register(GQL, {
    schema,
    resolvers
  })

  const query = querystring.stringify({
    query: 'mutation { setMessage(message: "hello world") }'
  })

  const res = await app.inject({
    method: 'GET',
    url: '/graphql?' + query
  })

  t.equal(res.statusCode, 405) // method not allowed
  t.matchSnapshot(JSON.stringify(JSON.parse(res.body), null, 2))
})

test('websocket mutation with GET allowed', async (t) => {
  const app = Fastify()

  // Simulate fastify-websocket logic
  app.addHook('onRequest', (request, reply, done) => {
    request.ws = true
    done()
  })

  const schema = `
    type Mutation {
      setMessage(message: String): String
    }
    type Query {
      getMessage: String
    }
  `

  let msg = 'hello'
  const resolvers = {
    setMessage: async ({ message }) => {
      msg = message
      return message
    },
    async getMessage () {
      return msg
    }
  }

  app.register(GQL, {
    schema,
    resolvers
  })

  const query = querystring.stringify({
    query: 'mutation { setMessage(message: "hello world") }'
  })

  const res = await app.inject({
    headers: {
      connection: 'upgrade',
      upgrade: 'websocket'
    },
    method: 'GET',
    url: '/graphql?' + query
  })

  t.same(JSON.parse(res.body), {
    data: {
      setMessage: 'hello world'
    }
  })
  t.equal(msg, 'hello world')
})

test('POST should support null variables', async (t) => {
  const app = Fastify()
  const schema = `
    type Query {
      add(x: Int, y: Int): Int
    }
  `

  const resolvers = {
    add: async ({ x, y }) => x + y
  }

  app.register(GQL, {
    schema,
    resolvers
  })

  const query = '{ add(x: 2, y: 2) }'

  const res = await app.inject({
    method: 'POST',
    url: '/graphql',
    body: {
      query,
      variables: null
    }
  })

  t.equal(res.statusCode, 200)
  t.same(JSON.parse(res.body), {
    data: {
      add: 4
    }
  })
})

test('JIT', async (t) => {
  const app = Fastify()
  const schema = `
    type Query {
      add(x: Int, y: Int): Int
    }
  `

  const resolvers = {
    Query: {
      add: async (_, { x, y }) => x + y
    }
  }

  app.register(GQL, {
    schema,
    resolvers,
    jit: 1 // jit for the first operation
  })

  const query = '{ add(x: 2, y: 2) }'

  {
    const res = await app.inject({
      method: 'POST',
      url: '/graphql',
      body: {
        query
      }
    })

    t.equal(res.statusCode, 200)
    t.same(JSON.parse(res.body), {
      data: {
        add: 4
      }
    })
  }

  {
    const res = await app.inject({
      method: 'POST',
      url: '/graphql',
      body: {
        query
      }
    })

    t.equal(res.statusCode, 200)
    t.same(JSON.parse(res.body), {
      data: {
        add: 4
      }
    })
  }
})

test('error if there are functions defined in the root object', async (t) => {
  const app = Fastify()
  const schema = `
    type Query {
      add(x: Int, y: Int): Int
    }
  `

  const resolvers = {
    add: async ({ x, y }) => x + y
  }

  app.register(GQL, {
    schema,
    resolvers,
    jit: 1 // jit for the first operation
  })

  try {
    await app.ready()
  } catch (err) {
    t.equal(err.message, 'jit is not possible if there are root functions')
  }
})

test('GET graphiql endpoint', async (t) => {
  const app = Fastify()
  const schema = `
    type Query {
      add(x: Int, y: Int): Int
    }
  `
  app.register(GQL, {
    ide: 'graphiql',
    schema
  })

  const res = await app.inject({
    method: 'GET',
    url: '/graphiql'
  })
  t.equal(res.statusCode, 200)
})

test('GET graphiql endpoint with boolean', async (t) => {
  const app = Fastify()
  const schema = `
    type Query {
      add(x: Int, y: Int): Int
    }
  `
  app.register(GQL, {
    ide: true,
    schema
  })

  const res = await app.inject({
    method: 'GET',
    url: '/graphiql'
  })
  t.equal(res.statusCode, 200)
})

test('Disable ide endpoint', async (t) => {
  const app = Fastify()
  const schema = `
    type Query {
      add(x: Int, y: Int): Int
    }
  `
  app.register(GQL, {
    ide: false,
    schema
  })

  const res = await app.inject({
    method: 'GET',
    url: '/graphiql'
  })
  t.equal(res.statusCode, 404)
})

test('Disable ide endpoint by leaving empty', async (t) => {
  const app = Fastify()
  const schema = `
    type Query {
      add(x: Int, y: Int): Int
    }
  `
  app.register(GQL, { schema })

  const res = await app.inject({
    method: 'GET',
    url: '/graphiql'
  })
  t.equal(res.statusCode, 404)
})

test('GET graphiql endpoint with prefix', async (t) => {
  const app = Fastify()
  const schema = `
    type Query {
      add(x: Int, y: Int): Int
    }
  `
  app.register(GQL, {
    ide: 'graphiql',
    prefix: '/test-prefix',
    schema
  })

  const res = await app.inject({
    method: 'GET',
    url: '/test-prefix/graphiql'
  })

  t.equal(res.statusCode, 200)
})

test('GET graphiql endpoint with prefixed wrapper', async (t) => {
  const app = Fastify()
  const schema = `
    type Query {
      add(x: Int, y: Int): Int
    }
  `

  const resolvers = {
    add: async ({ x, y }) => x + y
  }

  app.register(async function (app, opts) {
    app.register(GQL, {
      schema,
      resolvers,
      ide: 'graphiql'
    })
  }, { prefix: '/test-wrapper-prefix' })

  const res = await app.inject({
    method: 'GET',
    url: '/test-wrapper-prefix/graphiql'
  })

  t.equal(res.statusCode, 200)
})

test('GET graphql endpoint with prefix', async (t) => {
  const app = Fastify()
  const schema = `
    type Query {
      add(x: Int, y: Int): Int
    }
  `
  const resolvers = {
    add: async ({ x, y }) => x + y
  }

  app.register(GQL, {
    schema,
    resolvers,
    prefix: '/test-prefix'
  })

  const res = await app.inject({
    method: 'GET',
    url: '/test-prefix/graphql?query={add(x:2,y:2)}'
  })

  t.equal(res.statusCode, 200)
})

test('GET graphql endpoint with prefixed wrapper', async (t) => {
  const app = Fastify()

  app.register(async function (app, opts) {
    const schema = `
    type Query {
      add(x: Int, y: Int): Int
    }
    `

    const resolvers = {
      add: async ({ x, y }) => x + y
    }

    app.register(GQL, {
      schema,
      resolvers
    })
  }, { prefix: '/test-wrapper-prefix' })

  const res = await app.inject({
    method: 'GET',
    url: '/test-wrapper-prefix/graphql?query={add(x:2,y:2)}'
  })

  t.equal(res.statusCode, 200)
})

test('Custom error handler', async (t) => {
  const app = Fastify()
  const schema = `
    type Query {
      add(x: Int, y: Int): Int
    }
  `

  const resolvers = {
    add: async ({ x, y }) => t.fail('should never get called')
  }

  function errorHandler (error, req, reply) {
    app.log.error(error)
    reply.code(403)
    reply.send()
  }

  app.register(GQL, {
    schema,
    resolvers,
    errorHandler
  })

  // Invalid query, should throw 400 from fastify-gql but catched by user handler and set to 403
  const res = await app.inject({
    method: 'GET',
    url: '/graphql?query={add(x:"2",y:2)}'
  })

  t.equal(res.statusCode, 403)
})

test('server should return 200 on graphql errors (if field can be null)', async (t) => {
  const app = Fastify()
  const schema = `
    type Query {
      hello: String
    }
  `

  app.register(GQL, {
    schema,
    resolvers: {
      Query: {
        hello: () => { throw new GraphQLError('Simple error') }
      }
    }
  })

  const query = `
    query {
      hello
    }
  `

  const response = await app.inject({
    method: 'POST',
    url: '/graphql',
    body: { query }
  })

  t.equal(response.statusCode, 200)
  t.matchSnapshot(JSON.stringify(JSON.parse(response.body), null, 2))
})

test('server should return 200 on graphql errors (if field can not be null)', async (t) => {
  const app = Fastify()
  const schema = `
    type Query {
      hello: String!
    }
  `

  app.register(GQL, {
    schema,
    resolvers: {
      Query: {
        hello: () => { throw new GraphQLError('Simple error') }
      }
    }
  })

  const query = `
    query {
      hello
    }
  `

  const response = await app.inject({
    method: 'POST',
    url: '/graphql',
    body: { query }
  })

  t.equal(response.statusCode, 200)
  t.matchSnapshot(JSON.stringify(JSON.parse(response.body), null, 2))
})

test('Error handler set to true should not change default behavior', async (t) => {
  const app = Fastify()
  const schema = `
    type Query {
      add(x: Int, y: Int): Int
    }
  `

  const resolvers = {
    add: async ({ x, y }) => t.fail('should never get called')
  }

  app.register(GQL, {
    schema,
    resolvers,
    errorHandler: true
  })

  // Invalid query
  const res = await app.inject({
    method: 'GET',
    url: '/graphql?query={add(x:"2",y:2)}'
  })

  const expectedResult = {
    errors: [{
      message: 'Int cannot represent non-integer value: "2"',
      locations: [{
        line: 1,
        column: 8
      }]
    }],
    data: null
  }

  t.equal(res.statusCode, 400)
  t.strictSame(JSON.parse(res.body), expectedResult)
})

test('Error handler set to false should pass error to higher handler', async (t) => {
  const app = Fastify()
  const schema = `
    type Query {
      add(x: Int, y: Int): Int
    }
  `

  const resolvers = {
    add: async ({ x, y }) => t.fail('should never get called')
  }

  app.register(GQL, {
    schema,
    resolvers,
    errorHandler: false
  })

  app.setErrorHandler((error, req, reply) => {
    app.log.error(error)
    reply.code(403)
    reply.send()
  })

  // Invalid query
  const res = await app.inject({
    method: 'GET',
    url: '/graphql?query={add(x:"2",y:2)}'
  })

  t.equal(res.statusCode, 403)
})

test('route validation is catched and parsed to graphql error', async (t) => {
  const app = Fastify()
  const schema = `
    type Query {
      add(x: Int, y: Int): Int
    }
  `

  const resolvers = {
    add: async ({ x, y }) => x + y
  }

  app.register(GQL, {
    schema,
    resolvers
  })

  // Invalid query
  const res = await app.inject({
    method: 'POST',
    url: '/graphql'
  })

  const expectedResult = { errors: [{ message: 'body must be object' }], data: null }

  t.equal(res.statusCode, 400)
  t.strictSame(JSON.parse(res.body), expectedResult)
})

test('routes with custom context', async (t) => {
  const app = Fastify()

  const schema = `
    type Query {
      test: String
    }
  `

  const resolvers = {
    test: async (args, ctx) => {
      t.type(ctx, 'object')
      t.type(ctx.reply, 'object')
      t.type(ctx.app, 'object')
      t.equal(ctx.test, 'custom')
      return ctx.test
    }
  }

  app.register(GQL, {
    schema,
    resolvers,
    context: (request, reply) => {
      t.type(request, 'object')
      t.type(reply, 'object')
      return {
        test: 'custom'
      }
    }
  })

  const get = await app.inject({
    method: 'GET',
    url: '/graphql?query=query { test }'
  })

  t.same(JSON.parse(get.body), {
    data: {
      test: 'custom'
    }
  })

  const post = await app.inject({
    method: 'POST',
    url: '/graphql',
    body: {
      query: 'query { test }'
    }
  })

  t.same(JSON.parse(post.body), {
    data: {
      test: 'custom'
    }
  })
})

test('routes with custom class-based context', async (t) => {
  const app = Fastify()

  const schema = `
    type Query {
      test: String
    }
  `

  class CustomContext {
    constructor () {
      this.test = 'custom'
    }

    method () {
      return this.test
    }
  }

  const resolvers = {
    test: async (args, ctx) => {
      t.type(ctx, 'object')
      t.type(ctx.reply, 'object')
      t.type(ctx.app, 'object')
      t.type(ctx.method, 'function')
      t.equal(ctx.test, 'custom')
      t.equal(ctx.method(), 'custom')
      t.equal(ctx.constructor, CustomContext)
      return ctx.method()
    }
  }

  app.register(GQL, {
    schema,
    resolvers,
    context: (request, reply) => {
      t.type(request, 'object')
      t.type(reply, 'object')
      return new CustomContext()
    }
  })

  const get = await app.inject({
    method: 'GET',
    url: '/graphql?query=query { test }'
  })

  t.same(JSON.parse(get.body), {
    data: {
      test: 'custom'
    }
  })

  const post = await app.inject({
    method: 'POST',
    url: '/graphql',
    body: {
      query: 'query { test }'
    }
  })

  t.same(JSON.parse(post.body), {
    data: {
      test: 'custom'
    }
  })
})

test('connection is not allowed when verifyClient callback called with `false`', t => {
  t.plan(2)
  const app = Fastify()
  t.teardown(() => app.close())

  const schema = `
    type Query {
      add(x: Int, y: Int): Int
    }
  `

  const resolvers = {
    Query: {
      add: (parent, { x, y }) => x + y
    }
  }

  app.register(GQL, {
    schema,
    resolvers,
    subscription: {
      verifyClient (info, next) {
        if (info.req.headers['x-custom-header'] === 'fastify is awesome !') {
          return next(true)
        }

        next(false)
      }
    }
  })

  app.listen({ port: 0 }, () => {
    const url = 'ws://localhost:' + (app.server.address()).port + '/graphql'
    const ws = new WebSocket(url, 'graphql-ws', {
      headers: { 'x-custom-header': 'fastify is awesome !' }
    })
    const client = WebSocket.createWebSocketStream(ws, { encoding: 'utf8', objectMode: true })
    t.teardown(client.destroy.bind(client))

    client.write(JSON.stringify({
      type: 'connection_init'
    }))
    client.on('data', chunk => {
      t.equal(chunk, JSON.stringify({
        type: 'connection_ack'
      }))
      client.end()
    })

    const ws2 = new WebSocket(url, 'graphql-ws', {
      headers: { 'x-custom-header': 'other-value' }
    })
    const client2 = WebSocket.createWebSocketStream(ws2, { encoding: 'utf8', objectMode: true })
    t.teardown(client2.destroy.bind(client2))

    client2.setEncoding('utf8')
    client2.write(JSON.stringify({
      type: 'connection_init'
    }))
    client2.on('error', (err) => {
      t.equal('Unexpected server response: 401', err.message)
      client2.end()
    })
  })
})

test('connection is not allowed when onConnect callback called with `false`', t => {
  t.plan(2)
  const app = Fastify()
  t.teardown(() => app.close())

  const schema = `
    type Query {
      add(x: Int, y: Int): Int
    }
  `

  const resolvers = {
    Query: {
      add: (parent, { x, y }) => x + y
    }
  }

  app.register(GQL, {
    schema,
    resolvers,
    subscription: {
      onConnect (data) {
        if (data.payload && data.payload.authorization === 'allow') {
          return true
        }
        return false
      }
    }
  })

  app.listen({ port: 0 }, () => {
    const url = 'ws://localhost:' + (app.server.address()).port + '/graphql'
    const ws = new WebSocket(url, 'graphql-ws')
    const client = WebSocket.createWebSocketStream(ws, { encoding: 'utf8', objectMode: true })
    t.teardown(client.destroy.bind(client))

    client.setEncoding('utf8')
    client.write(JSON.stringify({
      type: 'connection_init',
      payload: {
        authorization: 'allow'
      }
    }))
    client.on('data', chunk => {
      t.equal(chunk, JSON.stringify({
        type: 'connection_ack'
      }))
      client.end()
    })

    const ws2 = new WebSocket(url, 'graphql-ws')
    const client2 = WebSocket.createWebSocketStream(ws2, { encoding: 'utf8', objectMode: true })
    t.teardown(client2.destroy.bind(client2))

    client2.setEncoding('utf8')
    client2.write(JSON.stringify({
      type: 'connection_init'
    }))
    client2.on('data', chunk => {
      t.equal(chunk, JSON.stringify({
        type: 'connection_error',
        payload: {
          message: 'Forbidden'
        }
      }))
      client2.end()
    })
  })
})

test('connection is not allowed when onConnect callback throws', t => {
  t.plan(1)
  const app = Fastify()
  t.teardown(() => app.close())

  const schema = `
    type Query {
      add(x: Int, y: Int): Int
    }
  `

  const resolvers = {
    Query: {
      add: (parent, { x, y }) => x + y
    }
  }

  app.register(GQL, {
    schema,
    resolvers,
    subscription: {
      onConnect (data) {
        throw new Error('kaboom')
      }
    }
  })

  app.listen({ port: 0 }, () => {
    const url = 'ws://localhost:' + (app.server.address()).port + '/graphql'
    const ws = new WebSocket(url, 'graphql-ws')
    const client = WebSocket.createWebSocketStream(ws, { encoding: 'utf8', objectMode: true })
    t.teardown(client.destroy.bind(client))

    client.setEncoding('utf8')
    client.write(JSON.stringify({
      type: 'connection_init'
    }))
    client.on('data', chunk => {
      t.equal(chunk, JSON.stringify({
        type: 'connection_error',
        payload: {
          message: 'Forbidden'
        }
      }))
      client.end()
    })
  })
})

test('onDisconnect is called with connection context when connection gets disconnected', t => {
  t.plan(1)
  const app = Fastify()
  t.teardown(() => app.close())

  const schema = `
    type Query {
      add(x: Int, y: Int): Int
    }
  `

  const resolvers = {
    Query: {
      add: (parent, { x, y }) => x + y
    }
  }

  app.register(GQL, {
    schema,
    resolvers,
    subscription: {
      onConnect (data) {
        return {
          test: 'custom'
        }
      },
      onDisconnect (context) {
        t.equal(context.test, 'custom')
      }
    }
  })

  app.listen({ port: 0 }, () => {
    const url = 'ws://localhost:' + (app.server.address()).port + '/graphql'
    const ws = new WebSocket(url, 'graphql-ws')
    const client = WebSocket.createWebSocketStream(ws, { encoding: 'utf8', objectMode: true })
    t.teardown(client.destroy.bind(client))

    client.setEncoding('utf8')
    client.write(JSON.stringify({
      type: 'connection_init'
    }))
    client.on('data', data => {
      client.destroy()
    })
  })
})

test('promise returned from onDisconnect resolves', t => {
  t.plan(1)

  const app = Fastify()
  t.teardown(() => app.close())

  const schema = `
    type Query {
      add(x: Int, y: Int): Int
    }
  `

  const resolvers = {
    Query: {
      add: (parent, { x, y }) => x + y
    }
  }

  app.register(GQL, {
    schema,
    resolvers,
    subscription: {
      onConnect (data) {
        return {
          test: 'custom'
        }
      },
      async onDisconnect (context) {
        t.equal(context.test, 'custom')
      }
    }
  })

  app.listen({ port: 0 }, () => {
    const url = 'ws://localhost:' + (app.server.address()).port + '/graphql'
    const ws = new WebSocket(url, 'graphql-ws')
    const client = WebSocket.createWebSocketStream(ws, { encoding: 'utf8', objectMode: true })
    t.teardown(client.destroy.bind(client))

    client.setEncoding('utf8')
    client.write(JSON.stringify({
      type: 'connection_init'
    }))
    client.on('data', data => {
      client.destroy()
    })
  })
})

test('error thrown from onDisconnect is logged', t => {
  t.plan(1)

  const error = new Error('error')

  const app = Fastify()

  // override `app.log` to avoid polluting other tests
  app.log = Object.create(app.log)
  app.log.error = (e) => { t.same(error, e) }

  t.teardown(() => app.close())

  const schema = `
    type Query {
      add(x: Int, y: Int): Int
    }
  `

  const resolvers = {
    Query: {
      add: (parent, { x, y }) => x + y
    }
  }

  app.register(GQL, {
    schema,
    resolvers,
    subscription: {
      onDisconnect () {
        throw error
      }
    }
  })

  app.listen({ port: 0 }, () => {
    const url = 'ws://localhost:' + (app.server.address()).port + '/graphql'
    const ws = new WebSocket(url, 'graphql-ws')
    const client = WebSocket.createWebSocketStream(ws, { encoding: 'utf8', objectMode: true })
    t.teardown(client.destroy.bind(client))

    client.setEncoding('utf8')
    client.write(JSON.stringify({
      type: 'connection_init'
    }))
    client.on('data', data => {
      client.destroy()
    })
  })
})

test('promise rejection from onDisconnect is logged', t => {
  t.plan(1)

  const error = new Error('error')

  const app = Fastify()

  // override `app.log` to avoid polluting other tests
  app.log = Object.create(app.log)
  app.log.error = (e) => { t.same(error, e) }
  t.teardown(() => app.close())

  const schema = `
    type Query {
      add(x: Int, y: Int): Int
    }
  `

  const resolvers = {
    Query: {
      add: (parent, { x, y }) => x + y
    }
  }

  app.register(GQL, {
    schema,
    resolvers,
    subscription: {
      async onDisconnect () {
        throw error
      }
    }
  })

  app.listen({ port: 0 }, () => {
    const url = 'ws://localhost:' + (app.server.address()).port + '/graphql'
    const ws = new WebSocket(url, 'graphql-ws')
    const client = WebSocket.createWebSocketStream(ws, { encoding: 'utf8', objectMode: true })
    t.teardown(client.destroy.bind(client))

    client.setEncoding('utf8')
    client.write(JSON.stringify({
      type: 'connection_init'
    }))
    client.on('data', data => {
      client.destroy()
    })
  })
})

test('cached errors', async (t) => {
  const app = Fastify()

  const schema = `
    type Query {
      name: String
    }
  `

  app.register(GQL, {
    schema
  })

  const get = await app.inject({
    method: 'GET',
    url: '/graphql?query=query { test }'
  })

  t.same(JSON.parse(get.body), {
    errors: [
      {
        message: 'Cannot query field "test" on type "Query".',
        locations: [
          {
            line: 1,
            column: 9
          }
        ]
      }
    ],
    data: null
  })

  const post = await app.inject({
    method: 'POST',
    url: '/graphql',
    body: {
      query: 'query { test }'
    }
  })

  t.same(JSON.parse(post.body), {
    errors: [
      {
        message: 'Cannot query field "test" on type "Query".',
        locations: [
          {
            line: 1,
            column: 9
          }
        ]
      }
    ],
    data: null
  })
})

test('disable GET graphiql if ide is not "graphiql"', async (t) => {
  const app = Fastify()
  const schema = `
    type Query {
      add(x: Int, y: Int): Int
    }
  `
  app.register(GQL, {
    ide: 'not-graphiql',
    schema
  })

  const res = await app.inject({
    method: 'GET',
    url: '/graphiql'
  })
  t.equal(res.statusCode, 404)
})

test('render graphiql if graphiql: true', async (t) => {
  const app = Fastify()
  const schema = `
    type Query {
      add(x: Int, y: Int): Int
    }
  `
  app.register(GQL, {
    graphiql: true,
    schema
  })

  const res = await app.inject({
    method: 'GET',
    url: '/graphiql'
  })
  t.equal(res.statusCode, 200)
})

test('if ide is graphiql, always serve main.js and sw.js', async (t) => {
  const app = Fastify()
  const schema = `
    type Query {
      add(x: Int, y: Int): Int
    }
  `
  app.register(GQL, {
    ide: 'graphiql',
    schema
  })

  const res = await app.inject({
    method: 'GET',
    url: '/graphiql/main.js'
  })
  t.equal(res.statusCode, 200)

  const res2 = await app.inject({
    method: 'GET',
    url: '/graphiql/sw.js'
  })
  t.equal(res2.statusCode, 200)
})

test('if ide is graphiql, serve config.js with the correct endpoint', async (t) => {
  const app = Fastify()
  const schema = `
    type Query {
      add(x: Int, y: Int): Int
    }
  `
  app.register(GQL, {
    ide: 'graphiql',
    path: '/app/graphql',
    schema
  })

  const res = await app.inject({
    method: 'GET',
    url: '/graphiql/config.js'
  })
  t.equal(res.statusCode, 200)
  t.equal(res.headers['content-type'], 'application/javascript')
  t.matchSnapshot(res.body)
})

test('if ide is graphiql with a prefix, serve config.js with the correct endpoint', async (t) => {
  const app = Fastify()
  const schema = `
    type Query {
      add(x: Int, y: Int): Int
    }
  `
  app.register(GQL, {
    ide: 'graphiql',
    path: '/app/graphql',
    prefix: '/something',
    schema
  })

  const res = await app.inject({
    method: 'GET',
    url: '/something/graphiql/config.js'
  })
  t.equal(res.statusCode, 200)
  t.equal(res.headers['content-type'], 'application/javascript')
  t.equal(res.body.toString(), 'window.GRAPHQL_ENDPOINT = \'/something/app/graphql\';\nwindow.GRAPHIQL_PLUGIN_LIST = []')
})

test('if ide is graphiql with a prefix from a wrapping plugin, serve config.js with the correct endpoint', async (t) => {
  const app = Fastify()
  const schema = `
    type Query {
      add(x: Int, y: Int): Int
    }
  `

  app.register(async (app) => {
    app.register(GQL, {
      ide: 'graphiql',
      path: '/app/graphql',
      schema
    })
  }, { prefix: '/something' })

  const res = await app.inject({
    method: 'GET',
    url: '/something/graphiql/config.js'
  })
  t.equal(res.statusCode, 200)
  t.equal(res.headers['content-type'], 'application/javascript')
  t.equal(res.body.toString(), 'window.GRAPHQL_ENDPOINT = \'/something/app/graphql\';\nwindow.GRAPHIQL_PLUGIN_LIST = []')
})

test('if operationName is null, it should work fine', async (t) => {
  const app = Fastify()
  const schema = `
    type Query {
      add(x: Int, y: Int): Int
    }
  `

  const resolvers = {
    add: ({ x, y }) => x + y
  }

  app.register(GQL, {
    schema,
    resolvers
  })

  const operationName = null

  const query = 'query { add(x: 2, y: 3) }'

  const res = await app.inject({
    method: 'POST',
    headers: { 'content-type': 'application/json' },
    url: '/graphql',
    body: JSON.stringify({
      query,
      operationName,
      variables: {}
    })
  })

  t.equal(res.statusCode, 200)
  t.same(JSON.parse(res.body), {
    data: {
      add: 5
    }
  })
})

test('GET graphiql endpoint with object and enabled', async (t) => {
  const app = Fastify()
  const schema = `
    type Query {
      add(x: Int, y: Int): Int
    }
  `
  app.register(GQL, {
    ide: {},
    schema
  })

  const res = await app.inject({
    method: 'GET',
    url: '/graphiql'
  })
  t.equal(res.statusCode, 200)
})

test('disable GET graphiql endpoint with object if note enabled', async (t) => {
  const app = Fastify()
  const schema = `
    type Query {
      add(x: Int, y: Int): Int
    }
  `
  app.register(GQL, {
    ide: { enabled: false },
    schema
  })

  const res = await app.inject({
    method: 'GET',
    url: '/graphiql'
  })
  t.equal(res.statusCode, 404)
})

test('if ide has plugin set, serve config.js with the correct endpoint', async (t) => {
  const app = Fastify()
  const schema = `
    type Query {
      add(x: Int, y: Int): Int
    }
  `
  app.register(GQL, {
    ide: {
      enabled: true,
      plugins: [
        {
          name: 'samplePlugin',
          props: { foo: 'bar' },
          umdUrl: '/graphiql/explain.js',
          fetcherWrapper: 'parsePlugin'
        }
      ]
    },
    path: '/app/graphql',
    prefix: '/something',
    schema
  })

  const res = await app.inject({
    method: 'GET',
    url: '/something/graphiql/config.js'
  })
  t.equal(res.statusCode, 200)
  t.equal(res.headers['content-type'], 'application/javascript')
  t.equal(res.body.toString(), 'window.GRAPHQL_ENDPOINT = \'/something/app/graphql\';\n' +
    'window.GRAPIHQL_PLUGIN_SAMPLEPLUGIN = ' +
    '{"name":"samplePlugin","props":{"foo":"bar"},"umdUrl":"/graphiql/explain.js","fetcherWrapper":"parsePlugin"};\n' +
    'window.GRAPHIQL_PLUGIN_LIST = ["samplePlugin"]')
})

test('if ide has plugin set, serve config.js with the correct endpoint', async (t) => {
  const app = Fastify()
  const schema = `
    type Query {
      add(x: Int, y: Int): Int
    }
  `
  app.register(GQL, {
    ide: {
      enabled: true,
      plugins: [
        {
          props: { foo: 'bar' },
          umdUrl: '/graphiql/explain.js',
          fetcherWrapper: 'parsePlugin'
        }
      ]
    },
    path: '/app/graphql',
    prefix: '/something',
    schema
  })

  const res = await app.inject({
    method: 'GET',
    url: '/something/graphiql/config.js'
  })
  t.equal(res.statusCode, 200)
  t.equal(res.headers['content-type'], 'application/javascript')
  t.equal(res.body.toString(), 'window.GRAPHQL_ENDPOINT = \'/something/app/graphql\';\n' +
    'window.GRAPHIQL_PLUGIN_LIST = []')
})<|MERGE_RESOLUTION|>--- conflicted
+++ resolved
@@ -386,12 +386,6 @@
   })
 
   t.equal(res.statusCode, 400)
-<<<<<<< HEAD
-  t.strictSame(JSON.parse(res.body), {
-    data: null,
-    errors: [{ message: "Unexpected token 'o', \"notajson\" is not valid JSON" }]
-  })
-=======
   if (semver.gte(process.version, '20.0.0')) {
     t.same(res.json(),
       { data: null, errors: [{ message: 'Unexpected token \'o\', "notajson" is not valid JSON' }] }
@@ -401,7 +395,6 @@
       { data: null, errors: [{ message: 'Unexpected token o in JSON at position 1' }] }
     )
   }
->>>>>>> 88f3048d
 })
 
 test('POST route variables', async (t) => {
