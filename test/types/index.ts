import Fastify from 'fastify'
<<<<<<< HEAD
import * as GQL from '../..'
=======
// eslint-disable-next-line no-unused-vars
import { ValidationContext, ValidationRule } from 'graphql'
import GQL, { ErrorWithProps } from '../..'
>>>>>>> eb4b1f72

const app = Fastify()

const dogs = [{
  name: 'Max'
}, {
  name: 'Charlie'
}, {
  name: 'Buddy'
}, {
  name: 'Max'
}]

const owners = {
  Max: {
    name: 'Jennifer'
  },
  Charlie: {
    name: 'Sarah'
  },
  Buddy: {
    name: 'Tracy'
  }
}

const schema = `
  type Query {
    add(x: Int, y: Int): Int
  }
`

const resolvers = {
  Query: {
    add: async (_: any, { x, y }: { x: number, y: number }) => x + y
  }
}

app.register(GQL, {
  schema: schema,
  resolvers,
  loaders: {},
  ide: false,
  jit: 1,
  routes: true,
  prefix: '/prefix',
  defineMutation: false,
  errorHandler: true,
  queryDepth: 8
})

app.register(async function (app) {
  app.graphql.extendSchema(`
    type Human {
      name: String!
    }

    type Dog {
      name: String!
      owner: Human
    }

    type Query {
      dogs: [Dog]
    }
  `)
  app.graphql.defineResolvers({
    Query: {
      dogs (_, params, { reply }) {
        return dogs
      }
    }
  })
  app.graphql.defineLoaders({
    Dog: {
      async owner (queries: Array<{ obj: { name: keyof typeof owners } }>) {
        return queries.map(({ obj }) => owners[obj.name])
      }
    }
  })
})

app.register(async function (app) {
  app.graphql.extendSchema(`
    type Query {
      willThrow: String
    }
  `)
  app.graphql.defineResolvers({
    Query: {
<<<<<<< HEAD
      willThrow: async () => { throw new GQL.ErrorWithProps('Extended Error', 'EXTENDED_ERROR', { reason: 'some reason', other: 32 }) }
=======
      willThrow: async () => { throw new ErrorWithProps('Extended Error', { code: 'EXTENDED_ERROR', reason: 'some reason', other: 32 }) }
>>>>>>> eb4b1f72
    }
  })
})

app.get('/', async function (req, reply) {
  const query = '{ add(x: 2, y: 2) }'
  return reply.graphql(query)
})

app.listen(3000)

function makeGraphqlServer (options: GQL.Options) {
  const app = Fastify()

  app.register(GQL, options)

  return app
}

const customValidationRule: ValidationRule = (_context: ValidationContext) => {
  return {
    Document () {
      return false
    }
  }
}

makeGraphqlServer({ schema, resolvers })
makeGraphqlServer({ schema, resolvers, validationRules: [] })
makeGraphqlServer({ schema, resolvers, validationRules: [customValidationRule] })
makeGraphqlServer({ schema, resolvers, validationRules: ({ variables, operationName, source }) => [customValidationRule] })<|MERGE_RESOLUTION|>--- conflicted
+++ resolved
@@ -1,11 +1,7 @@
 import Fastify from 'fastify'
-<<<<<<< HEAD
 import * as GQL from '../..'
-=======
 // eslint-disable-next-line no-unused-vars
 import { ValidationContext, ValidationRule } from 'graphql'
-import GQL, { ErrorWithProps } from '../..'
->>>>>>> eb4b1f72
 
 const app = Fastify()
 
@@ -95,11 +91,7 @@
   `)
   app.graphql.defineResolvers({
     Query: {
-<<<<<<< HEAD
-      willThrow: async () => { throw new GQL.ErrorWithProps('Extended Error', 'EXTENDED_ERROR', { reason: 'some reason', other: 32 }) }
-=======
-      willThrow: async () => { throw new ErrorWithProps('Extended Error', { code: 'EXTENDED_ERROR', reason: 'some reason', other: 32 }) }
->>>>>>> eb4b1f72
+      willThrow: async () => { throw new GQL.ErrorWithProps('Extended Error', { code: 'EXTENDED_ERROR', reason: 'some reason', other: 32 }) }
     }
   })
 })
