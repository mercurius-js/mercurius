--- conflicted
+++ resolved
@@ -23,11 +23,8 @@
     fastify,
     lruGatewayResolvers,
     entityResolvers,
-<<<<<<< HEAD
-    context
-=======
+    context,
     onConnect
->>>>>>> cf5ce624
   }) {
     this.fastify = fastify
     this.socket = socket
