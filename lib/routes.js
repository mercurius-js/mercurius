--- conflicted
+++ resolved
@@ -97,25 +97,8 @@
   }
 })
 
-<<<<<<< HEAD
 function defaultErrorFormatter (err) {
   let errors = [{ message: err.message }]
-=======
-async function defaultErrorHandler (err, request, reply) {
-  if (err.data) {
-    reply.code(200)
-  } else {
-    /* istanbul ignore if */
-    if (!err.statusCode) {
-      // The errors that lands here should have the statusCode set.
-      // If they don't, we have a bug to fix.
-      reply.log.trace({ err }, 'error without status code, report this as a bug')
-      reply.code(500)
-    } else {
-      reply.code(err.statusCode)
-    }
-  }
->>>>>>> 3971e333
 
   if (err.errors) {
     errors = err.errors.map((error, idx) => {
@@ -130,7 +113,7 @@
   }
 
   return {
-    statusCode: err.data ? 200 : (err.statusCode || 500),
+    statusCode: err.data ? 200 : /* istanbul ignore next */ (err.statusCode || 500),
     response: {
       data: err.data || null,
       errors
@@ -153,7 +136,17 @@
     app.setErrorHandler(opts.errorHandler)
   } else if (opts.errorHandler === true || opts.errorHandler === undefined) {
     app.setErrorHandler((error, _, reply) => {
+      /* istanbul ignore if */
+      if (!error.statusCode) {
+        // The errors that lands here should have the statusCode set.
+        // If they don't, we have a bug to fix.
+        reply.log.trace({ error }, 'error without status code, report this as a bug')
+        reply.code(500)
+      }
+
+      // Allow the error formatter to override the status code
       const { statusCode, response } = errorFormatter(error)
+
       reply.code(statusCode).send(response)
     })
   }
