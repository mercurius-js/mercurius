'use strict'
const http = require('http')
const https = require('https')
const eos = require('end-of-stream')
<<<<<<< HEAD
const { ErrorWithProps } = require('../errors')
=======
const { FederatedError } = require('../errors')
>>>>>>> 79468f82

function agentOption (opts) {
  return {
    keepAlive: true,
    keepAliveMsecs: opts.keepAliveMsecs || 60 * 1000, // 1 minute
    maxSockets: opts.maxSockets || 2048,
    maxFreeSockets: opts.maxFreeSockets || 2048,
    rejectUnauthorized: opts.rejectUnauthorized
  }
}

function buildRequest (opts) {
  const agents = {
    'http:': new http.Agent(agentOption(opts)),
    'https:': new https.Agent(agentOption(opts))
  }

  const rewriteHeaders = opts.rewriteHeaders || function () { return {} }

  const requests = {
    'http:': http,
    'https:': https
  }

  function close () {
    agents['http:'].destroy()
    agents['https:'].destroy()
  }

  function request (opts, done) {
    const req = requests[opts.url.protocol].request({
      method: opts.method,
      port: opts.url.port,
      path: opts.url.pathname + (opts.qs || ''),
      hostname: opts.url.hostname,
      headers: {
        ...rewriteHeaders(opts.originalRequestHeaders),
        ...opts.headers
      },
      agent: agents[opts.url.protocol]
    })
    req.on('error', done)
    req.on('response', res => {
      done(null, { statusCode: res.statusCode, headers: res.headers, stream: res })
    })
    req.end(opts.body)
  }

  return {
    request,
    close
  }
}

function sendRequest (request, url) {
  return function (opts) {
    return new Promise((resolve, reject) => {
      request({
        url,
        method: 'POST',
        body: opts.body,
        headers: {
          ...opts.headers,
          'content-type': 'application/json',
          'content-length': Buffer.byteLength(opts.body)
        },
        originalRequestHeaders: opts.originalRequestHeaders || {}
      }, (err, response) => {
        if (err) {
          return reject(err)
        }

        let data = ''
        response.stream.on('data', chunk => {
          data += chunk
        })

        eos(response.stream, (err) => {
          /* istanbul ignore if */
          if (err) {
            return reject(err)
          }

          try {
            const json = JSON.parse(data.toString())

            if (json.errors && json.errors.length) {
<<<<<<< HEAD
              const originalError = json.errors[0]

              return reject(new ErrorWithProps(originalError.message, originalError.extensions))
=======
              // return a `FederatedError` instance to keep `graphql` happy
              // e.g. have something that derives from `Error`
              return reject(new FederatedError(json.errors))
>>>>>>> 79468f82
            }

            resolve({
              statusCode: response.statusCode,
              json
            })
          } catch (e) {
            reject(e)
          }
        })
      })
    })
  }
}

module.exports = {
  buildRequest,
  sendRequest
}<|MERGE_RESOLUTION|>--- conflicted
+++ resolved
@@ -2,11 +2,7 @@
 const http = require('http')
 const https = require('https')
 const eos = require('end-of-stream')
-<<<<<<< HEAD
-const { ErrorWithProps } = require('../errors')
-=======
 const { FederatedError } = require('../errors')
->>>>>>> 79468f82
 
 function agentOption (opts) {
   return {
@@ -94,15 +90,9 @@
             const json = JSON.parse(data.toString())
 
             if (json.errors && json.errors.length) {
-<<<<<<< HEAD
-              const originalError = json.errors[0]
-
-              return reject(new ErrorWithProps(originalError.message, originalError.extensions))
-=======
               // return a `FederatedError` instance to keep `graphql` happy
               // e.g. have something that derives from `Error`
               return reject(new FederatedError(json.errors))
->>>>>>> 79468f82
             }
 
             resolve({
