{
<<<<<<< HEAD
  "name": "fastify-gql-fork",
  "version": "4.0.0",
=======
  "name": "fastify-gql",
  "version": "4.1.0",
>>>>>>> 2db36476
  "description": "Fastify GraphQL adapter",
  "main": "index.js",
  "types": "index.d.ts",
  "scripts": {
    "unit": "tap --100 test/*.js test/gateway/*.js",
    "cov": "tap  --coverage-report=html -J test/*.js test/gateway/*.js",
    "lint": "npm run lint:standard && npm run lint:typescript",
    "lint:standard": "standard | snazzy",
    "lint:typescript": "standard --parser @typescript-eslint/parser --plugin @typescript-eslint/eslint-plugin test/types/*.ts",
    "typescript": "tsc --project ./test/types/tsconfig.json",
    "test": "npm run lint && npm run unit && npm run typescript"
  },
  "repository": {
    "type": "git",
    "url": "git+https://github.com/mcollina/fastify-gql.git"
  },
  "author": "Matteo Collina <hello@matteocollina.com>",
  "license": "MIT",
  "bugs": {
    "url": "https://github.com/mcollina/fastify-gql/issues"
  },
  "homepage": "https://github.com/mcollina/fastify-gql#readme",
  "devDependencies": {
    "@types/node": "^14.0.1",
    "@typescript-eslint/eslint-plugin": "^3.0.0",
    "@typescript-eslint/parser": "^3.0.0",
    "autocannon": "^5.0.0",
    "fastify": "^2.12.0",
    "graphql-tools": "^6.0.8",
    "pre-commit": "^1.2.2",
    "proxyquire": "^2.1.3",
    "snazzy": "^8.0.0",
    "standard": "^14.0.0",
    "tap": "^14.10.6",
    "typescript": "^3.7.5"
  },
  "dependencies": {
    "@apollographql/graphql-playground-html": "^1.6.24",
    "end-of-stream": "^1.4.4",
    "fastify-plugin": "^1.6.0",
    "fastify-static": "^2.6.0",
    "fastify-websocket": "^1.0.0",
    "graphql": "^15.0.0",
    "graphql-jit": "^0.4.0",
    "http-errors": "^1.7.3",
    "mqemitter": "^4.0.0",
    "p-map": "^4.0.0",
    "readable-stream": "^3.5.0",
    "single-user-cache": "^0.3.0",
    "tiny-lru": "^7.0.2",
    "ws": "^7.2.1"
  }
}<|MERGE_RESOLUTION|>--- conflicted
+++ resolved
@@ -1,11 +1,6 @@
 {
-<<<<<<< HEAD
-  "name": "fastify-gql-fork",
-  "version": "4.0.0",
-=======
   "name": "fastify-gql",
   "version": "4.1.0",
->>>>>>> 2db36476
   "description": "Fastify GraphQL adapter",
   "main": "index.js",
   "types": "index.d.ts",
