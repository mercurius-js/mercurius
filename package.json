--- conflicted
+++ resolved
@@ -24,27 +24,17 @@
   },
   "homepage": "https://github.com/mcollina/fastify-gql#readme",
   "devDependencies": {
-<<<<<<< HEAD
-    "@types/node": "^13.5.0",
-    "@typescript-eslint/eslint-plugin": "^2.19.2",
-    "@typescript-eslint/parser": "^2.19.2",
-    "autocannon": "^4.5.1",
-    "fastify": "^3.0.0-rc.1",
-    "graphql-tools": "^4.0.6",
-=======
     "@types/node": "^14.0.1",
     "@typescript-eslint/eslint-plugin": "^3.0.0",
     "@typescript-eslint/parser": "^3.0.0",
     "autocannon": "^5.0.0",
-    "fastify": "^2.12.0",
+    "fastify": "^3.0.0",
     "graphql-tools": "^6.0.8",
->>>>>>> eb4b1f72
     "pre-commit": "^1.2.2",
     "proxyquire": "^2.1.3",
     "snazzy": "^8.0.0",
     "standard": "^14.0.0",
     "tap": "^14.10.6",
-<<<<<<< HEAD
     "tsd": "^0.11.0",
     "ws": "^7.2.1"
   },
@@ -53,31 +43,16 @@
     "fastify-plugin": "^2.0.0",
     "fastify-static": "^3.0.0",
     "fastify-websocket": "^2.0.0",
-    "graphql": "^14.6.0",
-=======
-    "typescript": "^3.7.5"
-  },
-  "dependencies": {
-    "end-of-stream": "^1.4.4",
-    "fastify-plugin": "^1.6.0",
-    "fastify-static": "^2.6.0",
-    "fastify-websocket": "^1.0.0",
     "graphql": "^15.0.0",
->>>>>>> eb4b1f72
     "graphql-jit": "^0.4.0",
     "http-errors": "^1.7.3",
     "mqemitter": "^4.0.0",
     "p-map": "^4.0.0",
     "readable-stream": "^3.5.0",
     "single-user-cache": "^0.3.0",
-<<<<<<< HEAD
     "tiny-lru": "^7.0.2"
   },
   "tsd": {
     "directory": "test/types"
-=======
-    "tiny-lru": "^7.0.2",
-    "ws": "^7.2.1"
->>>>>>> eb4b1f72
   }
 }