{
<<<<<<< HEAD
  "name": "fastify-gql-fork",
  "version": "3.9.3",
=======
  "name": "fastify-gql",
  "version": "4.0.0",
>>>>>>> a26792c0
  "description": "Fastify GraphQL adapter",
  "main": "index.js",
  "types": "index.d.ts",
  "scripts": {
    "unit": "tap --100 test/*.js test/gateway/*.js",
    "cov": "tap  --coverage-report=html -J test/*.js test/gateway/*.js",
    "lint": "npm run lint:standard && npm run lint:typescript",
    "lint:standard": "standard | snazzy",
    "lint:typescript": "standard --parser @typescript-eslint/parser --plugin @typescript-eslint/eslint-plugin test/types/*.ts",
    "typescript": "tsc --project ./test/types/tsconfig.json",
    "test": "npm run lint && npm run unit && npm run typescript"
  },
  "repository": {
    "type": "git",
    "url": "git+https://github.com/mcollina/fastify-gql.git"
  },
  "author": "Matteo Collina <hello@matteocollina.com>",
  "license": "MIT",
  "bugs": {
    "url": "https://github.com/mcollina/fastify-gql/issues"
  },
  "homepage": "https://github.com/mcollina/fastify-gql#readme",
  "devDependencies": {
    "@types/node": "^14.0.1",
<<<<<<< HEAD
    "@types/ws": "^7.2.1",
    "@typescript-eslint/eslint-plugin": "^2.19.2",
    "@typescript-eslint/parser": "^2.19.2",
    "autocannon": "^4.5.1",
=======
    "@typescript-eslint/eslint-plugin": "^3.0.0",
    "@typescript-eslint/parser": "^3.0.0",
    "autocannon": "^5.0.0",
>>>>>>> a26792c0
    "fastify": "^2.12.0",
    "graphql-tools": "^6.0.8",
    "pre-commit": "^1.2.2",
    "proxyquire": "^2.1.3",
    "snazzy": "^8.0.0",
    "standard": "^14.0.0",
    "tap": "^14.10.6",
    "typescript": "^3.7.5"
  },
  "dependencies": {
    "@apollographql/graphql-playground-html": "^1.6.24",
    "end-of-stream": "^1.4.4",
    "fastify-plugin": "^1.6.0",
    "fastify-static": "^2.6.0",
    "fastify-websocket": "^1.0.0",
    "graphql": "^15.0.0",
    "graphql-jit": "^0.4.0",
    "http-errors": "^1.7.3",
    "mqemitter": "^4.0.0",
    "p-map": "^4.0.0",
    "readable-stream": "^3.5.0",
    "single-user-cache": "^0.3.0",
    "tiny-lru": "^7.0.2",
    "ws": "^7.2.1"
  }
}<|MERGE_RESOLUTION|>--- conflicted
+++ resolved
@@ -1,11 +1,6 @@
 {
-<<<<<<< HEAD
   "name": "fastify-gql-fork",
-  "version": "3.9.3",
-=======
-  "name": "fastify-gql",
   "version": "4.0.0",
->>>>>>> a26792c0
   "description": "Fastify GraphQL adapter",
   "main": "index.js",
   "types": "index.d.ts",
@@ -30,16 +25,9 @@
   "homepage": "https://github.com/mcollina/fastify-gql#readme",
   "devDependencies": {
     "@types/node": "^14.0.1",
-<<<<<<< HEAD
-    "@types/ws": "^7.2.1",
-    "@typescript-eslint/eslint-plugin": "^2.19.2",
-    "@typescript-eslint/parser": "^2.19.2",
-    "autocannon": "^4.5.1",
-=======
     "@typescript-eslint/eslint-plugin": "^3.0.0",
     "@typescript-eslint/parser": "^3.0.0",
     "autocannon": "^5.0.0",
->>>>>>> a26792c0
     "fastify": "^2.12.0",
     "graphql-tools": "^6.0.8",
     "pre-commit": "^1.2.2",
