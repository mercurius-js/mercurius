{
  "name": "mercurius",
  "version": "6.12.0",
  "description": "Fastify GraphQL adapter with gateway and subscription support",
  "main": "index.js",
  "types": "index.d.ts",
  "scripts": {
    "docs": "docsify serve",
    "unit": "tap --100 test/*.js test/gateway/*.js test/internals/*.js",
    "cov": "tap  --coverage-report=html -J test/*.js test/gateway/*.js",
    "lint": "npm run lint:standard && npm run lint:typescript",
    "lint:standard": "standard | snazzy",
    "lint:typescript": "standard --parser @typescript-eslint/parser --plugin @typescript-eslint/eslint-plugin test/types/*.ts",
    "typescript": "tsd",
    "test": "npm run lint && npm run unit && npm run typescript"
  },
  "repository": {
    "type": "git",
    "url": "git+https://github.com/mercurius-js/mercurius.git"
  },
  "author": "Matteo Collina <hello@matteocollina.com>",
  "license": "MIT",
  "bugs": {
    "url": "https://github.com/mercurius-js/mercurius/issues"
  },
  "homepage": "https://mercurius.dev",
  "devDependencies": {
    "@graphql-tools/merge": "^6.2.4",
    "@graphql-tools/schema": "^6.2.4",
    "@graphql-tools/utils": "^6.2.4",
    "@sinonjs/fake-timers": "^6.0.1",
    "@types/node": "^14.14.20",
    "@types/ws": "^7.4.0",
    "@typescript-eslint/eslint-plugin": "^3.6.1",
    "@typescript-eslint/parser": "^3.6.1",
    "autocannon": "^6.0.0",
    "docsify-cli": "^4.4.1",
    "fastify": "^3.0.2",
    "graphql-middleware": "^6.0.2",
    "graphql-shield": "^7.5.0",
    "graphql-tools": "^6.2.6",
    "pre-commit": "^1.2.2",
    "proxyquire": "^2.1.3",
    "snazzy": "^8.0.0",
    "split2": "^3.1.1",
    "standard": "^14.0.0",
    "tap": "^14.11.0",
    "tsd": "^0.13.1",
    "typescript": "^4.0.3"
  },
  "dependencies": {
    "@types/isomorphic-form-data": "^2.0.0",
    "end-of-stream": "^1.4.4",
    "events.on": "^1.0.1",
    "fastify-error": "^0.2.0",
    "fastify-plugin": "^2.0.1",
    "fastify-static": "^3.4.0",
    "fastify-websocket": "^2.0.11",
    "graphql": "^15.4.0",
    "graphql-jit": "^0.5.0",
    "mqemitter": "^4.0.0",
    "p-map": "^4.0.0",
    "promise.allsettled": "^1.0.2",
    "readable-stream": "^3.5.0",
    "secure-json-parse": "^2.2.0",
    "single-user-cache": "^0.3.0",
    "tiny-lru": "^7.0.2",
<<<<<<< HEAD
    "undici": "^3.0.0",
    "ws": "^7.2.1"
=======
    "ws": "^7.4.2"
>>>>>>> b2a06b7b
  },
  "tsd": {
    "directory": "test/types"
  }
}<|MERGE_RESOLUTION|>--- conflicted
+++ resolved
@@ -65,12 +65,8 @@
     "secure-json-parse": "^2.2.0",
     "single-user-cache": "^0.3.0",
     "tiny-lru": "^7.0.2",
-<<<<<<< HEAD
     "undici": "^3.0.0",
-    "ws": "^7.2.1"
-=======
     "ws": "^7.4.2"
->>>>>>> b2a06b7b
   },
   "tsd": {
     "directory": "test/types"
