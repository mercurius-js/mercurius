{
  "name": "mercurius",
<<<<<<< HEAD
  "version": "11.3.0",
=======
  "version": "12.0.0-dev",
>>>>>>> 8ccafa44
  "description": "Fastify GraphQL adapter with gateway and subscription support",
  "main": "index.js",
  "types": "index.d.ts",
  "scripts": {
    "docs": "docsify serve",
    "unit": "tap test/*.js test/gateway/*.js test/internals/*.js",
    "cov": "tap  --coverage-report=html -J test/*.js test/gateway/*.js",
    "lint": "npm run lint:standard && npm run lint:typescript",
    "lint:fix": "standard --fix",
    "lint:standard": "standard | snazzy",
    "lint:typescript": "standard --parser @typescript-eslint/parser --plugin @typescript-eslint/eslint-plugin test/types/*.ts",
    "typescript": "tsd",
    "test": "npm run lint && npm run unit && npm run typescript",
    "test2": "npm run unit"
  },
  "repository": {
    "type": "git",
    "url": "git+https://github.com/mercurius-js/mercurius.git"
  },
  "author": "Matteo Collina <hello@matteocollina.com>",
  "license": "MIT",
  "bugs": {
    "url": "https://github.com/mercurius-js/mercurius/issues"
  },
  "homepage": "https://mercurius.dev",
  "peerDependencies": {
    "graphql": "^17.0.0-alpha.2"
  },
  "devDependencies": {
    "@graphql-tools/merge": "^8.0.0",
    "@graphql-tools/schema": "^9.0.2",
    "@graphql-tools/utils": "^8.0.0",
    "@sinonjs/fake-timers": "^9.1.2",
    "@types/isomorphic-form-data": "^2.0.0",
    "@types/node": "^18.0.0",
    "@types/ws": "^8.2.0",
    "@typescript-eslint/eslint-plugin": "^5.21.0",
    "@typescript-eslint/parser": "^5.21.0",
    "autocannon": "^7.3.0",
    "concurrently": "^7.0.0",
    "docsify-cli": "^4.4.3",
    "fastify": "^4.0.0",
    "graphql-ws": "^5.11.2",
    "pre-commit": "^1.2.2",
    "proxyquire": "^2.1.3",
    "sinon": "^14.0.0",
    "snazzy": "^9.0.0",
    "split2": "^4.0.0",
    "standard": "^17.0.0",
    "tap": "^16.3.0",
    "tsd": "^0.24.1",
    "typescript": "^4.3.5",
    "wait-on": "^6.0.0"
  },
  "dependencies": {
    "@fastify/accepts": "^4.0.1",
    "@fastify/error": "^3.0.0",
    "@fastify/static": "^6.0.0",
    "@fastify/websocket": "^7.0.0",
    "events.on": "^1.0.1",
    "fastify-plugin": "^4.2.0",
    "graphql": "^17.0.0-alpha.2",
    "graphql-jit": "^0.7.3",
    "mqemitter": "^5.0.0",
    "p-map": "^4.0.0",
    "readable-stream": "^4.0.0",
    "safe-stable-stringify": "^2.3.0",
    "secure-json-parse": "^2.4.0",
    "single-user-cache": "^0.6.0",
    "tiny-lru": "^8.0.1",
    "undici": "^5.0.0",
    "ws": "^8.2.2"
  },
  "tsd": {
    "directory": "test/types"
  },
  "engines": {
    "node": ">=14.19.3"
  }
}<|MERGE_RESOLUTION|>--- conflicted
+++ resolved
@@ -1,10 +1,6 @@
 {
   "name": "mercurius",
-<<<<<<< HEAD
-  "version": "11.3.0",
-=======
   "version": "12.0.0-dev",
->>>>>>> 8ccafa44
   "description": "Fastify GraphQL adapter with gateway and subscription support",
   "main": "index.js",
   "types": "index.d.ts",
